name: Stdlib

on: [push, pull_request]

jobs:
  build:
    runs-on: ubuntu-latest

    steps:
      - uses: actions/checkout@v2
        with:
          path: 'coq-tactician'
      - uses: actions/checkout@v2
        with:
          repository: 'coq-tactician/coq-tactician-stdlib'
          ref: 'coqdev'
          path: 'coq-tactician-stdlib'
      - uses: coq-community/docker-coq-action@v1.2.3
        with:
          opam_file: 'coq-tactician.opam'
<<<<<<< HEAD
          coq_version: 'dev'
          ocaml_version: '4.10-flambda'
=======
          coq_version: '8.13'
          ocaml_version: '4.12-flambda'
>>>>>>> ad7f5048
          install: |
            startGroup "Install dependencies"
              opam repo add coq-extra-dev https://coq.inria.fr/opam/extra-dev
              opam pin add -n -y -k path coq-tactician coq-tactician/
              opam update -y
              opam install -y -j 2 coq-tactician
            endGroup
          script: |
            startGroup "Build"
              sudo chmod -R 777 .
              opam exec -- make -C coq-tactician-stdlib -j2
            endGroup
          uninstall: |
            startGroup "Uninstallation test"
              opam remove coq-tactician
            endGroup<|MERGE_RESOLUTION|>--- conflicted
+++ resolved
@@ -18,13 +18,8 @@
       - uses: coq-community/docker-coq-action@v1.2.3
         with:
           opam_file: 'coq-tactician.opam'
-<<<<<<< HEAD
-          coq_version: 'dev'
-          ocaml_version: '4.10-flambda'
-=======
-          coq_version: '8.13'
+          coq_version: '8.14'
           ocaml_version: '4.12-flambda'
->>>>>>> ad7f5048
           install: |
             startGroup "Install dependencies"
               opam repo add coq-extra-dev https://coq.inria.fr/opam/extra-dev
