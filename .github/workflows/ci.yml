name: CI

on: [push, pull_request]

jobs:
  build:
    runs-on: ubuntu-latest

    steps:
      - uses: actions/checkout@v2
      - uses: coq-community/docker-coq-action@v1.2.3
        with:
          opam_file: 'coq-tactician.opam'
<<<<<<< HEAD
          coq_version: '8.13'
          ocaml_version: '4.10-flambda'
=======
          coq_version: '8.12'
          ocaml_version: '4.11-flambda'
>>>>>>> 2a2cc1f4
          install: |
            startGroup "Install dependencies"
              opam repo add coq-extra-dev https://coq.inria.fr/opam/extra-dev
              opam pin add -n -y -k path $PACKAGE $WORKDIR
              opam update -y
              opam install -y -j 2 -t $PACKAGE --deps-only
            endGroup
          script: |
            startGroup "Build"
              opam install -y -v -j 2 -t $PACKAGE
              opam list
            endGroup<|MERGE_RESOLUTION|>--- conflicted
+++ resolved
@@ -11,13 +11,8 @@
       - uses: coq-community/docker-coq-action@v1.2.3
         with:
           opam_file: 'coq-tactician.opam'
-<<<<<<< HEAD
           coq_version: '8.13'
-          ocaml_version: '4.10-flambda'
-=======
-          coq_version: '8.12'
-          ocaml_version: '4.11-flambda'
->>>>>>> 2a2cc1f4
+          ocaml_version: '4.12-flambda'
           install: |
             startGroup "Install dependencies"
               opam repo add coq-extra-dev https://coq.inria.fr/opam/extra-dev
