--- conflicted
+++ resolved
@@ -14,11 +14,8 @@
   "logpath:Tactician"
 ]
 substs: [
-<<<<<<< HEAD
   "includes"
-=======
   "coq-shim/with-tactician"
   "coq-shim/tactician-patch"
   "src/tactician.ml"
->>>>>>> 31af51d9
 ]