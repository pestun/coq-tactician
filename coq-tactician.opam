--- conflicted
+++ resolved
@@ -20,12 +20,8 @@
 depends: [
   "ocaml" {>= "4.08"}
   "dune" {>= "2.5"}
-<<<<<<< HEAD
+  "opam-client" {>= "2.1.0~beta2"}
   "coq" {>= "8.12" & < "8.13~"}
-=======
-  "opam-client" {>= "2.1.0~beta2"}
-  "coq" {>= "8.11" & < "8.12~"}
->>>>>>> 05d1dae3
   "coq-tactician-dummy"
 ]
 depexts: ["git"]
