--- conflicted
+++ resolved
@@ -21,12 +21,8 @@
   "ocaml" {>= "4.08"}
   "dune" {>= "2.5"}
   "opam-client" {>= "2.1.0~beta2"}
-<<<<<<< HEAD
+  "cmdliner"
   "coq" {>= "8.12" & < "8.13~"}
-=======
-  "cmdliner"
-  "coq" {>= "8.11" & < "8.12~"}
->>>>>>> 302be6ff
   "coq-tactician-dummy"
 ]
 depexts: ["git"]
