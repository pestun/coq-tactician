opam-version: "2.0"
name: "coq-tactician"
version: "8.12.dev"
synopsis: "Tactician: A Seamless, Interactive Tactic Learner and Prover for Coq"
description: """
  Tactician is a tactic learner and prover for the Coq Proof Assistant.
  The system will help users make tactical proof decisions while they retain
  control over the general proof strategy. To this end, Tactician will learn
  from previously written tactic scripts, and either gives the user suggestions
  about the next tactic to be executed or altogether takes over the burden of
  proof synthesis. Tactician's goal is to provide the user with a seamless,
  interactive, and intuitive experience together with strong, adaptive proof
  automation.
"""
homepage: "https://coq-tactician.github.io"
dev-repo: "git+https://github.com/coq-tactician/coq-tactician"
bug-reports: "https://github.com/coq-tactician/coq-tactician/issues"
maintainer: "Lasse Blaauwbroek <lasse@blaauwbroek.eu>"
authors: "Lasse Blaauwbroek <lasse@blaauwbroek.eu"
depends: [
  "ocaml" {>= "4.08"}
<<<<<<< HEAD
  "coq" {>= "8.12" & < "8.13~"}
=======
  "dune" {>= "2.5"}
  "coq" {>= "8.11" & < "8.12~"}
>>>>>>> d172aa29
  "coq-tactician-dummy"
]
build: [
  ["dune" "build" "--release" "-j" jobs]
]
post-messages: ["
--- Tactician was successfully installed ---

In order to enable Tactician, you should run

tactician enable
" {success}]
setenv: [
  COQEXTRAFLAGS = "-rifrom Tactician Ltac1.Record"
]
tags: [
  "keyword:tactic-learning"
  "keyword:machine-learning"
  "keyword:automation"
  "keyword:proof-synthesis"
  "category:Miscellaneous/Coq Extensions"
  "logpath:Tactician"
]<|MERGE_RESOLUTION|>--- conflicted
+++ resolved
@@ -19,12 +19,8 @@
 authors: "Lasse Blaauwbroek <lasse@blaauwbroek.eu"
 depends: [
   "ocaml" {>= "4.08"}
-<<<<<<< HEAD
+  "dune" {>= "2.5"}
   "coq" {>= "8.12" & < "8.13~"}
-=======
-  "dune" {>= "2.5"}
-  "coq" {>= "8.11" & < "8.12~"}
->>>>>>> d172aa29
   "coq-tactician-dummy"
 ]
 build: [
