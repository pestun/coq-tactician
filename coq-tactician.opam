# This file is generated by dune, edit dune-project instead
opam-version: "2.0"
version: "8.13.dev"
synopsis:
  "Tactician: A Seamless, Interactive Tactic Learner and Prover for Coq"
description: """
Tactician is a tactic learner and prover for the Coq Proof Assistant.
The system will help users make tactical proof decisions while they retain
control over the general proof strategy. To this end, Tactician will learn
from previously written tactic scripts, and either gives the user suggestions
about the next tactic to be executed or altogether takes over the burden of
proof synthesis. Tactician's goal is to provide the user with a seamless,
interactive, and intuitive experience together with strong, adaptive proof
automation."""
maintainer: ["Lasse Blaauwbroek <lasse@blaauwbroek.eu>"]
authors: ["Lasse Blaauwbroek <lasse@blaauwbroek.eu>"]
homepage: "https://coq-tactician.github.io"
bug-reports: "https://github.com/coq-tactician/coq-tactician/issues"
depends: [
  "ocaml" {>= "4.08"}
  "dune" {>= "2.5" & build}
  "opam-client" {>= "2.1.0~beta2"}
  "cmdliner"
<<<<<<< HEAD
  "coq" {>= "8.13" & < "8.14~"}
=======
  "coq" {>= "8.12" & < "8.13~"}
>>>>>>> b327ef0e
  "conf-git"
  "coq-tactician-dummy" {= "1.0~beta1" & with-test}
]
build: [
  ["dune" "subst"] {pinned}
  [
    "dune"
    "build"
    "-p"
    name
    "-j"
    jobs
    "@install"
    "@runtest" {with-test}
    "@doc" {with-doc}
  ]
]
dev-repo: "git+https://github.com/coq-tactician/coq-tactician.git"
post-messages: ["
--- Tactician was successfully installed ---

In order to enable Tactician, you should run

tactician enable
" {success}]
tags: [
  "keyword:tactic-learning"
  "keyword:machine-learning"
  "keyword:automation"
  "keyword:proof-synthesis"
  "category:Miscellaneous/Coq Extensions"
  "logpath:Tactician"
]
substs: [
  "coq-shim/with-tactician"
  "coq-shim/tactician-patch"
  "src/tactician.ml"
]<|MERGE_RESOLUTION|>--- conflicted
+++ resolved
@@ -21,11 +21,7 @@
   "dune" {>= "2.5" & build}
   "opam-client" {>= "2.1.0~beta2"}
   "cmdliner"
-<<<<<<< HEAD
   "coq" {>= "8.13" & < "8.14~"}
-=======
-  "coq" {>= "8.12" & < "8.13~"}
->>>>>>> b327ef0e
   "conf-git"
   "coq-tactician-dummy" {= "1.0~beta1" & with-test}
 ]
