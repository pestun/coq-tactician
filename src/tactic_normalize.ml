--- conflicted
+++ resolved
@@ -36,15 +36,9 @@
 (* TODO: This hashing seems entirely wrong *)
 let mapper = { NormalizeDef.default_mapper with
                cast = (fun (CAst.{v; _}) -> CAst.make ?loc:None v)
-<<<<<<< HEAD
-             ; located = (fun _ -> None)
+             ; located = (fun (_, x) -> None, x)
              ; constant = (fun x -> ignore(Environ.QConstant.hash Environ.empty_env x); return x)
              ; mutind = (fun x -> ignore(Environ.QMutInd.hash Environ.empty_env x); return x)
-=======
-             ; located = (fun (_, x) -> None, x)
-             ; constant = (fun x -> ignore(Constant.hash x); return x)
-             ; mutind = (fun x -> ignore(MutInd.hash x); return x)
->>>>>>> c3578a26
              ; glob_tactic_arg = (fun t g -> match g t with
                  | Reference (ArgArg (_, n)) ->
                    Reference (ArgArg (None, lookup n))
