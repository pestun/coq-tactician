--- conflicted
+++ resolved
@@ -9,24 +9,14 @@
    diagonal_iterative_search
    naiveknn_learner
    naiveknn_subst_learner
-<<<<<<< HEAD
-   knnLSHForest
-   lshf_learner_dup
    forest_data_generator
-=======
-   lshf_learner
->>>>>>> 7638c0af
    knn
    find_tactic_syntax
    tactic_substitute
    search_strategy
    search_strategy_internal
    learner_helper
-<<<<<<< HEAD
-   learner_helper_dup
-=======
    features
->>>>>>> 7638c0af
    tactic_learner
    tactic_learner_internal
    tactic_normalize
