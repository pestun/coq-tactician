open Ltac_plugin

open Util
open Tactician_util
open Tacexpr
open Tacenv
open Loadpath
open Geninterp
open Tactic_learner_internal
open TS
open Tactic_annotate
open Cook_tacexpr
open Search_strategy_internal

let append file str =
  let oc = open_out_gen [Open_creat; Open_text; Open_append] 0o640 file in
  output_string oc str;
  close_out oc

let open_permanently file =
  open_out_gen [Open_creat; Open_text; Open_trunc; Open_wronly] 0o640 file

let select_v_file ~warn loadpath base =
  let find ext =
    let loadpath = List.map fst loadpath in
    try
      let name = Names.Id.to_string base ^ ext in
      let lpath, file =
        System.where_in_path ~warn loadpath name in
      Some (lpath, file)
    with Not_found -> None in
  match find ".v" with
  | None ->
    Error LibNotFound
  | Some res ->
    Ok res

let load_path_to_physical t =
  let printed = pp t in
  let path = match Pp.repr printed with
  | Pp.Ppcmd_box (_, k) -> (match Pp.repr k with
    | Pp.Ppcmd_glue ks -> (match Pp.repr (List.nth ks 2) with
      | Pp.Ppcmd_string s -> s
      | _ -> assert false)
    | _ -> assert false)
  | _ -> assert false in
  path

let filter_path f =
  let rec aux = function
  | [] -> []
  | p :: l ->
    if f (logical p) then (load_path_to_physical p, logical p) :: aux l
    else aux l
  in
  aux (get_load_paths ())

let locate_absolute_library dir : CUnix.physical_path locate_result =
  (* Search in loadpath *)
  let pref, base = Libnames.split_dirpath dir in
  let loadpath = filter_path (fun dir -> Names.DirPath.equal dir pref) in
  match loadpath with
  | [] -> Error LibUnmappedDir
  | _ ->
    match select_v_file ~warn:false loadpath base with
    | Ok (_, file) -> Ok file
    | Error fail -> Error fail

let try_locate_absolute_library dir =
  match locate_absolute_library dir with
  | Ok res -> Some res
  | Error LibUnmappedDir ->
    None
  | Error LibNotFound ->
    None

let benchmarking = ref None
let featureprinting = ref false
let deterministic = ref false

let base_filename =
  let dirpath = Global.current_dirpath () in
  Option.map (fun f -> Filename.remove_extension f) (try_locate_absolute_library dirpath)

let feat_file =
  let file = ref None in
  (fun () ->
    match !file with
      | None -> let filename = Option.default "" base_filename ^ ".feat" in
        let k = open_permanently filename in
        file := Some k;
        k
      | Some f -> f)

let eval_file =
  let file = ref None in
  (fun () ->
     match !file with
     | None -> let filename = Option.default "" base_filename ^ ".bench" in
       let k = open_permanently filename in
       file := Some k;
       k
     | Some f -> f)

let print_to_feat str =
  output_string (feat_file ()) str;
  flush (feat_file ())

let print_to_eval str =
  output_string (eval_file ()) str;
  flush (eval_file ())

let benchoptions = Goptions.{optdepr = false;
                             optname = "Tactician benchmark time";
                             optkey = ["Tactician"; "Benchmark"];
                             optread = (fun () -> !benchmarking);
                             optwrite = (fun b -> benchmarking := b;
                                          match b with
                                          | Some _ -> (match base_filename with
                                              | None -> Feedback.msg_notice (
                                                  Pp.str "No source file could be found. Disabling benchmarking.");
                                                benchmarking := None
                                              | Some _ ->
                                                disable_queue (); ignore (eval_file ()))
                                          | _ -> ())}
let deterministicoptions = Goptions.{optdepr = false;
                             optname = "Tactician benchmark deterministic";
                             optkey = ["Tactician"; "Benchmark"; "Deterministic"];
                             optread = (fun () -> !deterministic);
                             optwrite = (fun b -> deterministic := b)}
let featureoptions = Goptions.{optdepr = false;
                               optname = "Tactician feature outputting";
                               optkey = ["Tactician"; "Output"; "Features"];
                               optread = (fun () -> !featureprinting);
                               optwrite = (fun b -> featureprinting := b; if b then
                                              (match base_filename with
                                              | None -> Feedback.msg_notice (
                                                  Pp.str "No source file could be found. Disabling feature writing.");
                                                benchmarking := None
                                              | Some _ -> ignore (feat_file ())))}

let () = Goptions.declare_int_option benchoptions
let () = Goptions.declare_bool_option deterministicoptions
let () = Goptions.declare_bool_option featureoptions

let global_record = ref true
let recordoptions = Goptions.{optdepr = false;
                              optname = "Tactician Record";
                              optkey = ["Tactician"; "Record"];
                              optread = (fun () -> !global_record);
                              optwrite = (fun b -> global_record := b)}
let _ = Goptions.declare_bool_option recordoptions

let _ = Random.self_init ()

type data_in = outcome list * Names.Constant.t * tactic

(* TODO: In interactive mode this is a memory leak, but it seems difficult to properly clean this table *)
(* It might be possible to completely empty the db when a new lemma starts. *)
type semilocaldb = data_in list
let int64_to_knn : (Int64.t, semilocaldb * exn option * Safe_typing.private_constants) Hashtbl.t =
  Hashtbl.create 10

let subst_outcomes (s, (outcomes, name, tac)) =
  let subst_tac tac =
    let tac = tactic_repr tac in
    TS.tactic_make (Tacsubst.subst_tactic s tac) in
  let subst_named_context =
    let open Mod_subst in
    let open Context in
    List.map (function
        | Named.Declaration.LocalAssum (id, typ) ->
          Named.Declaration.LocalAssum (id, subst_mps s typ)
        | Named.Declaration.LocalDef (id, term, typ) ->
          Named.Declaration.LocalDef (id, subst_mps s term, subst_mps s typ)
      ) in
  let subst_pf (hyps, g) = Mod_subst.(subst_named_context hyps, subst_mps s g) in
  let rec subst_pd = function
    | End -> End
    | Step ps -> Step (subst_ps ps)
  and subst_ps {executions; tactic} =
    { executions = List.map (fun (ps, pd) -> subst_pf ps, subst_pd pd) executions
    ; tactic = subst_tac tactic } in 
  let outcomes = List.map (fun {parents; siblings; before; after; preds} ->
      { parents = List.map (fun (psa, pse) -> (subst_pf psa, subst_ps pse)) parents
      ; siblings = subst_pd siblings
      ; before = subst_pf before
<<<<<<< HEAD
      ; after = List.map subst_pf after
      ; preds = List.map (fun (t, ps) -> subst_tac t, Option.map (List.map subst_pf) ps) preds}) outcomes in
  (outcomes, name, subst_tac tac)
=======
      ; after = List.map subst_pf after }) outcomes in
  (outcomes, Mod_subst.subst_constant s name, subst_tac tac)
>>>>>>> 39931e68

let tmp_ltac_defs = Summary.ref ~name:"TACTICIANTMPSECTION" []
let in_section_ltac_defs : (Names.KerName.t * glob_tactic_expr) list -> Libobject.obj =
  Libobject.(declare_object (local_object "LTACRECORDSECTIONLTACS"
                               ~cache:(fun (obj, p) -> tmp_ltac_defs := p::!tmp_ltac_defs)
                               ~discharge:(fun (obj, p) -> Some p)))

let rec with_let_prefix ltac_defs tac =
  let names = List.fold_right Names.KNset.add
      (List.concat (List.map (List.map fst) ltac_defs)) Names.KNset.empty in
  let tac, all, ids = rebuild names tac in
  let kername_tolname id = CAst.make (Names.(Name.mk_name (Label.to_id (KerName.label id)))) in
  let ltac_to_let rem_defs ltacset int =
    TacLetIn (true,
              List.map (fun (id, tac) -> (kername_tolname id, Tacexp (with_let_prefix rem_defs tac))) ltacset,
              int) in
  let rec prefix acc = function
    | [] -> acc
    | ltacset::rem ->
      let set_occurs = all || List.fold_right (fun (id, _) b ->
          b || Names.KNset.mem id ids) ltacset false in
      if set_occurs then
        prefix (ltac_to_let rem ltacset acc) rem else
        prefix acc rem in
  prefix tac ltac_defs

let rebuild_outcomes (outcomes, name, tac) =
  let rebuild_tac tac = tactic_make (with_let_prefix !tmp_ltac_defs (tactic_repr tac)) in
  let rec rebuild_pd = function
    | End -> End
    | Step ps -> Step (rebuild_ps ps)
  and rebuild_ps {executions; tactic} =
    { executions = List.map (fun (ps, pd) -> ps, rebuild_pd pd) executions
<<<<<<< HEAD
    ; tactic = rebuild_tac tactic } in 
  let outcomes = List.map (fun {parents; siblings; before; after; preds} ->
=======
    ; tactic = rebuild_tac tactic } in
  let outcomes = List.map (fun {parents; siblings; before; after} ->
>>>>>>> 39931e68
      { parents = List.map (fun (psa, pse) -> (psa, rebuild_ps pse)) parents
      ; siblings = rebuild_pd siblings
      ; before; after
      ; preds = List.map (fun (t, ps) -> rebuild_tac t, ps) preds}) outcomes in
  (outcomes, name, rebuild_tac tac)

let discharge_outcomes env (outcomes, name, tac) =
  if !tmp_ltac_defs = [] then (outcomes, name, tac) else
    let genarg_print_tac tac =
    let tac = tactic_repr tac in
    TS.tactic_make (discharge env tac) in
    let rec genarg_print_pd = function
      | End -> End
      | Step ps -> Step (genarg_print_ps ps)
    and genarg_print_ps {executions; tactic} =
      { executions = List.map (fun (ps, pd) -> ps, genarg_print_pd pd) executions
      ; tactic = genarg_print_tac tactic } in
    let outcomes = List.map (fun {parents; siblings; before; after; preds} ->
        { parents = List.map (fun (psa, pse) -> (psa, genarg_print_ps pse)) parents
        ; siblings = genarg_print_pd siblings
        ; before; after
        ; preds = List.map (fun (t, ps) -> genarg_print_tac t, ps) preds}) outcomes in
    (outcomes, name, genarg_print_tac tac)

let section_ltac_helper bodies =
  tmp_ltac_defs := []; (* Safe to discard tmp state from old section discharge *)
  let ist = Tacintern.make_empty_glob_sign () in
  let intern t = Tacintern.intern_tactic_or_tacarg ist t in
  let def_trans = function
    | TacticDefinition (id, tac) ->
      Lib.make_kn CAst.(id.v), intern tac
    | TacticRedefinition (id, tac) ->
      Tacenv.locate_tactic id, intern tac in
  if not (Global.sections_are_opened ()) then () else
    Lib.add_anonymous_leaf (in_section_ltac_defs (List.map def_trans bodies))

(* TODO: Ugly hack. It seems impossible to obtain the Kername that a notation
   was assigned from outside Tacentries or Tacenv. Therefore we simulate the
   Kernname generation function in Tacenv. However, we don't know how many
   times it was called before, so we have to do a search to find the correct id. *)
let find_last_key : (string * string option) Tacentries.grammar_tactic_prod_item_expr list -> Names.KerName.t =
  let open Tacentries in
  let open Names in
  let id = Summary.ref ~name:"TACTICIAN-NOTATION-COUNTER" 0 in
  fun prods ->
    let map = function
      | TacTerm s -> s
      | TacNonTerm _ -> "#"
    in
    let prods = String.concat "_" (List.map map prods) in
    let rec next () =
      let cur = incr id; !id in
      (* We embed the hash of the kernel name in the label so that the identifier
         should be mostly unique. This ensures that including two modules
         together won't confuse the corresponding labels. *)
      let hash = (cur lxor (ModPath.hash (Lib.current_mp ()))) land 0x7FFFFFFF in
      let lbl = Id.of_string_soft (Printf.sprintf "%s_%08X" prods hash) in
      let name = Lib.make_kn lbl in
      if Tacenv.check_alias name then name else next () in
    next ()

let section_notation_helper prods e =
  tmp_ltac_defs := []; (* Safe to discard tmp state from old section discharge *)
  if Global.sections_are_opened () then
    let id = find_last_key prods in
    let alias = Tacenv.interp_alias id in
    let func = TacFun (List.map Names.Name.mk_name alias.alias_args, alias.alias_body) in
    Lib.add_anonymous_leaf (in_section_ltac_defs [id, func])

(* TODO: Determining where we have to call this exactly is tricky business *)
let load_plugins () =
  let open Mltop in
  let plugins = [("ssreflect_plugin", "tactician_ssreflect_plugin")] in
  let load (dep, target) =
    if module_is_known dep && not (module_is_known target) then
      declare_ml_modules false [target] in
  List.iter load plugins

let in_db : data_in -> Libobject.obj =
  Libobject.(declare_object { (default_object "LTACRECORD") with
                              cache_function = (fun (n,((outcomes, name, tac) : data_in)) ->
                                  learner_learn name outcomes tac)
                            ; load_function = (fun i (n, (outcomes, name, tac)) ->
                                  if !global_record then learner_learn name outcomes tac else ())
                            ; open_function = (fun i (_, (execs, name, tac)) -> ())
                            ; classify_function = (fun data -> Libobject.Substitute data)
                            ; subst_function = (fun x ->
                                load_plugins (); subst_outcomes x)
                            ; discharge_function = (fun (obj, data) ->
                                load_plugins ();
                                let env = Global.env () in
                                Some (discharge_outcomes env data))
                            ; rebuild_function = (fun data ->
                                rebuild_outcomes data)
                            })

let add_to_db (x : data_in) =
  Lib.add_anonymous_leaf (in_db x)

(* Types and accessors for state in the proof monad *)
type localdb = ((Proofview.Goal.t * Proofview.Goal.t list * (tactic * Proofview.Goal.t list option) list) list * glob_tactic_expr) list
type goal_stack = Proofview.Goal.t list list
type prediction_stack = (tactic * Proofview.Goal.t list option) list list
type tactic_trace = glob_tactic_expr list
type state_id_stack = int list

let record_field : bool Evd.Store.field = Evd.Store.field ()
let name_field : Libnames.full_path Evd.Store.field = Evd.Store.field ()
let localdb_field : localdb Evd.Store.field = Evd.Store.field ()
let goal_stack_field : goal_stack Evd.Store.field = Evd.Store.field ()
let prediction_stack_field : prediction_stack Evd.Store.field = Evd.Store.field ()
let tactic_trace_field : tactic_trace Proofview_monad.StateStore.field = Proofview_monad.StateStore.field ()
let state_id_stack_field : state_id_stack Proofview_monad.StateStore.field = Proofview_monad.StateStore.field ()

let modify_field fi g d =
  let open Proofview in
  let open Notations in
  tclEVARMAP >>= fun evm ->
  let store = Evd.get_extra_data evm in
  let data = match Evd.Store.get store fi with
    | None -> d ()
    | Some x -> x in
  let data', ret = g data in
  let evm' = Evd.set_extra_data (Evd.Store.set store fi data') evm in
  Unsafe.tclEVARS evm' <*> tclUNIT ret

let modify_field_goals fi g d =
  let open Proofview in
  let open Notations in
  let open Proofview_monad in
  Unsafe.tclGETGOALS >>= fun gls ->
  let gls', ret = List.split (List.mapi (fun i gl ->
      let bare = drop_state gl in
      let state = get_state gl in
      let data = match StateStore.get state fi with
        | None -> (d i)
        | Some x -> x in
      let data', ret = g i data in
      let state' = StateStore.set state fi data' in
      goal_with_state bare state', ret
    ) gls) in
  Unsafe.tclSETGOALS gls' <*> tclUNIT ret

let get_field_goal2 fi gl d =
  let open Proofview in
  let open Proofview_monad in
  let state = Goal.state gl in
  match StateStore.get state fi with
  | None -> d ()
  | Some x -> x

let set_record b =
  modify_field record_field (fun _ -> b, ()) (fun i -> true)

let set_name n =
  modify_field name_field (fun _ -> n, ()) (fun i -> Libnames.make_path Names.DirPath.empty (Names.Id.of_string "xxxxxxxx"))

let get_record () =
  modify_field record_field (fun b -> b, b) (fun i -> true)
    
let get_name () =
  modify_field name_field (fun n -> n, n) (fun i -> Libnames.make_path Names.DirPath.empty (Names.Id.of_string "xxxxxxxx"))

let push_localdb x =
  modify_field localdb_field (fun db -> x::db, ()) (fun () -> [])

let empty_localdb () =
  modify_field localdb_field (fun db -> [], db) (fun () -> [])

let push_goal_stack gls =
  let open Proofview in
  let open Notations in
  modify_field goal_stack_field (fun st -> gls::st, ()) (fun () -> []) >>=
  fun _ -> tclUNIT ()

let pop_goal_stack () =
  modify_field goal_stack_field (fun st -> List.tl st, List.hd st) (fun () -> assert false)

let push_prediction_stack gls =
  let open Proofview in
  let open Notations in
  modify_field prediction_stack_field (fun st -> gls::st, ()) (fun () -> []) >>=
  fun _ -> tclUNIT ()

let pop_prediction_stack () =
  modify_field prediction_stack_field (fun st -> List.tl st, List.hd st) (fun () -> assert false)

let push_state_id_stack () =
  let open Proofview in
  let open Notations in
  modify_field_goals state_id_stack_field (fun i st -> i::st, ()) (fun i -> []) >>=
  fun _ -> tclUNIT ()

let warn tac =
  let tac_pp t = Sexpr.format_oneline (Pptactic.pr_glob_tactic (Global.env ()) t) in
  (* The unshelve tactic is the only tactic known to generate goals that do not inherit state from their
     parents (because those goals were on the shelf). We filter tactics expressions that contain this
     tactic out of the warning. *)
  let unshelve_ml = Tacexpr.{ mltac_name = { mltac_plugin = "ltac_plugin"; mltac_tactic = "unshelve" }
                            ; mltac_index = 0 } in
  if not (Find_tactic_syntax.contains_ml_tactic unshelve_ml tac) then
    Feedback.msg_warning Pp.(str "Tactician has uncovered a bug in a tactic. Please report. " ++ tac_pp tac)

let pop_state_id_stack tac2 =
  let open Proofview in
  let open Notations in
  (* Sometimes, a new goal does not inherit its id from its parent, and thus the id stack
     is too short. This happens for example when using `unshelve`. In that case, we assign 0 *)
  modify_field_goals state_id_stack_field (fun i st ->
      match st with | [] -> warn tac2; [], 0 | x::xs -> xs, x)
    (fun _ -> []) >>=
  fun _ -> tclUNIT ()

(* TODO: We access this field from the Proofview.Goal.state, because I want to make
sure we only process user-visible goals. This is a bit convoluted though, because now
we access the top of the stack here, and then pop the stack with `pop_state_id_stack`. *)
let get_state_id_goal_top gl =
  (* Sometimes, a new goal does not inherit its id from its parent, and thus the id stack
     is too short. This happens for example when using `unshelve`. In that case, we assign 0 *)
  List.hd (get_field_goal2 state_id_stack_field gl (fun () -> [0]))

let push_tactic_trace tac =
  let open Proofview in
  let open Notations in
  modify_field_goals tactic_trace_field (fun i st -> tac::st, ()) (fun i -> []) >>=
  fun _ -> tclUNIT ()

let get_tactic_trace gl =
  get_field_goal2 tactic_trace_field gl (fun _ -> [])

let mk_outcome (st, sts, preds) =
  (* let mem = (List.map TS.tactic_make (get_tactic_trace st)) in *)
  let st : proof_state = goal_to_proof_state st in
  { parents = [] (* List.map (fun tac -> (st (\* TODO: Fix *\), { executions = []; tactic = tac })) mem *)
  ; siblings = End
  ; before = st
  ; after = List.map goal_to_proof_state sts
  ; preds = List.map (fun (t, sts) -> t, Option.map (List.map goal_to_proof_state) sts) preds}

let add_to_db2 id ((outcomes, tac) : (Proofview.Goal.t * Proofview.Goal.t list * (tactic * Proofview.Goal.t list option) list) list * glob_tactic_expr)
    sideff name =
  let tac = TS.tactic_make tac in
  let outcomes = List.map mk_outcome outcomes in
  add_to_db (outcomes, name, tac);
  let semidb, exn, _ = Hashtbl.find int64_to_knn id in
  Hashtbl.replace int64_to_knn id ((outcomes, name, tac)::semidb, exn, sideff);
  if !featureprinting then (
    (* let h s = string_of_int (Hashtbl.hash s) in
     * (\* let l2s fs = "[" ^ (String.concat ", " (List.map (fun x -> string_of_int x) fs)) ^ "]" in *\)
     * let p2s x = proof_state_to_json x in *)
    let entry (outcomes, tac) =
      "Not implemented curretnly" in
      (* "{\"before\": [" ^ String.concat ", " (List.map p2s before) ^ "]\n" ^
       * ", \"tacid\": " ^ (\*Base64.encode_string*\) h tac ^  "\n" ^
       * ", \"after\": [" ^ String.concat ", " (List.map p2s after) ^ "]}\n" in *)
    print_to_feat (entry (outcomes, tac)))

(* let features term = List.map Hashtbl.hash (Features.extract_features (Hh_term.hhterm_of (Hh_term.econstr_to_constr term)))
 * 
 * let goal_to_features gl =
 *        let goal = Proofview.Goal.concl gl in
 *        let hyps = Proofview.Goal.hyps gl in
 *        let hyps_features =
 *           List.map
 *             (fun pt -> match pt with
 *                  | Context.Named.Declaration.LocalAssum (id, typ) ->
 *                    features typ
 *                  | Context.Named.Declaration.LocalDef (id, term, typ) ->
 *                    List.append (features term) (features typ))
 *             hyps in
 *        let feats = (List.append (features goal) (List.concat hyps_features)) in
 *        (\*let feats = List.map Hashtbl.hash feats in*\)
 *        List.sort(\*_uniq*\) Int.compare feats *)

let record_map (f : Proofview.Goal.t -> 'a)
    (gls : Proofview.Goal.t Proofview.tactic list) : 'a list Proofview.tactic =
  let rec aux gls acc =
    let open Proofview.Notations in
    match gls with
    | [] -> Proofview.tclUNIT (acc)
    | gl::gls' -> gl >>= fun gl' -> aux gls' (f gl' :: acc) in
  aux gls []

(* let () = Vernacentries.requirehook := (fun files ->
 *   let newrequires = List.map (fun (pair) -> CUnix.canonical_path_name (snd pair)) files in
 *   let newrequires = List.map (fun (file) -> (String.sub file 0 (String.length file - 2)) ^ "feat") newrequires in
 *   requires := List.append newrequires !requires
 * ) *)

let firstn n l =
  let rec aux acc n l =
    match n, l with
    | 0, _ -> List.rev acc
    | n, h::t -> aux (h::acc) (pred n) t
    | _ -> List.rev acc
  in
  aux [] n l

let get_k_str ranking comp =
    let rec get_k' acc ranking =
    match ranking with
    | (_, f, o) :: r -> if String.equal o comp then acc else get_k' (1 + acc) r
    | [] -> -1
    in get_k' 0 ranking

let mk_ml_tac tac = fun args is -> tac

let register tac name =
  let fullname = {mltac_plugin = "recording"; mltac_tactic = name} in
  register_ml_tactic fullname [| tac |]

let run_ml_tac name = TacML (CAst.make ({mltac_name = {mltac_plugin = "recording"; mltac_tactic = name}; mltac_index = 0}, []))

(* Running predicted tactics *)

let parse_tac tac =
    try
      Tacinterp.eval_tactic tac
    with
    e -> print_endline (Printexc.to_string e); flush_all (); assert false

let print_goal_short = Proofview.Goal.enter
    (fun gl ->
       let env = Proofview.Goal.env gl in
       let sigma = Proofview.Goal.sigma gl in
       let goal = Proofview.Goal.concl gl in
       (Proofview.tclLIFT (Proofview.NonLogical.print_info (Printer.pr_econstr_env env sigma (goal)))))

let synthesize_tactic (env : Environ.env) tcs =
  let tac_pp t = Sexpr.format_oneline (Pptactic.pr_glob_tactic env t) in
  Pp.(h 0 (str "search" ++ ws 1 ++ str "with" ++ ws 1 ++ str "cache" ++ ws 1 ++
           Pp.str "(" ++ (prlist_with_sep
                            (fun () -> str "; ")
                            (fun (t, i) -> str "only" ++ ws 1 ++ int (1+i) ++ str ":" ++ ws 1 ++ tac_pp t)
                            (Stdlib.List.rev tcs)) ++ str (").")))

type witness_elem =
  { tac : glob_tactic_expr
  ; focus : int
  ; prediction_index : int }
let search_witness_field : witness_elem list Evd.Store.field = Evd.Store.field ()
let push_witness w =
  modify_field search_witness_field (fun s -> w::s, ()) (fun () -> [])
let get_witness () =
  modify_field search_witness_field (fun n -> n, n) (fun () -> [])
let empty_witness () =
  modify_field search_witness_field (fun n -> [], ()) (fun () -> [])

let tclDebugTac t env debug =
    let open Proofview in
    let open Notations in
    let tac2 = parse_tac t in
    let tac2 = tclTIMEOUT 1 tac2 in
    (* let tac2 = tclUNIT () >>= fun () ->
     *     try
     *         tac2 >>= (fun () -> CErrors.user_err (Pp.str "blaat"))
     *     with e -> print_endline (Printexc.to_string e); print_endline "hahahah dom"; assert false; Tacticals.New.tclZEROMSG (Pp.str "Tactic error")
     * in *)
    if debug then
    (
      get_witness () >>= fun wit ->
      let tcs, mark = List.split (List.map (fun {tac;focus;prediction_index} ->
          ((tac, focus), prediction_index)) wit) in
      let mark = String.concat "." (List.map string_of_int mark) in
      (tclLIFT (NonLogical.print_info (Pp.str "------------------------------"))) <*>
      (tclLIFT (NonLogical.print_info (Pp.str mark))) <*>
      (tclLIFT (NonLogical.print_info (synthesize_tactic env tcs))) <*>
      (tclLIFT (NonLogical.print_info (Pp.app (Pp.str "Exec: ") (Pptactic.pr_glob_tactic env t)))) <*>
      print_goal_short <*>
      tclPROGRESS tac2)
    else tclPROGRESS tac2

let rec tclFold2 (d : 'a) (tac : 'a -> 'a Proofview.tactic) : 'a Proofview.tactic =
    let open Proofview in
    let open Notations in
    (tclFOCUS ~nosuchgoal:(tclUNIT None) 1 1 (tac d >>= (fun x -> tclUNIT (Some x)))) >>=
    function
    | None -> tclUNIT d
    | Some x -> tclFold2 x tac

let predict name =
  let open Proofview in
  let open Notations in
  Goal.goals >>= record_map (fun x -> x) >>= fun gls ->
  let situation = List.map (fun gl ->
      let ps = goal_to_proof_state gl in
      { parents = List.map (fun tac -> (ps (* TODO: Fix *), { executions = [](*TODO: Fix*); tactic = tac }))
            ([] (* List.map TS.tactic_make (get_tactic_trace gl) *))
      ; siblings = End
      ; state = ps}) gls in
  (* Coq stores goals in reverse order, so we present them in an intuitive order.
     Note that the tclFocus function also internally reverses the list, so focussing
     on goal zero will focus in the first goal of the reversed `situation` *)
  tclUNIT (learner_predict name (List.rev situation))

let filterTactics p q (tacs : Tactic_learner_internal.TS.prediction IStream.t) =
  let exception SuccessException of bool in
  let open Proofview in
  let open Notations in
  let rec aux n m tacs solve progress = match n = 0 || m = 0, IStream.peek tacs with
    | true, _ | _, IStream.Nil -> tclUNIT (firstn p (List.rev (if List.is_empty solve then progress else solve)))
    | false, IStream.Cons (Tactic_learner_internal.TS.{ tactic; _} as p, tacs) ->
      let tactic = parse_tac (tactic_repr tactic) in
      tclOR (
        tclPROGRESS (tclTIMEOUT 1 tactic) <*>
        (tclINDEPENDENT (tclZERO (SuccessException false))) <*> tclZERO (SuccessException true))
        (function
          | (SuccessException true, _) -> aux (n - 1) m tacs (p::solve) progress
          | (SuccessException false, _) -> aux n (m - 1) tacs solve (p::progress)
          | _ -> aux n m tacs solve progress)
  in aux p q tacs [] []

let print_rank debug env rank =
  let tac_pp env t = Sexpr.format_oneline (Pptactic.pr_glob_tactic env t) in
  let strs = List.map (fun (x, t) -> (if debug then Printf.sprintf "%.4f " x else "") ^
                                     (Pp.string_of_ppcmds (tac_pp env t))) rank in
  Pp.str (String.concat "\n" strs)

let userPredict =
  let debug = false in
  let open Proofview in
  let open Notations in
  tclENV >>= fun env -> get_name () >>= predict >>=
  (if debug then (fun r -> tclUNIT (to_list 10 r)) else filterTactics 10 10000) >>= fun r ->
  let r = List.map (fun ({confidence; focus; tactic} : Tactic_learner_internal.TS.prediction) ->
      (confidence, focus, tactic)) r in
  let r = List.map (fun (x, _, (y, _)) -> (x, y)) r in
  (* Print predictions *)
  (Proofview.tclLIFT (if List.is_empty r then
                        NonLogical.print_info (Pp.str "Ran out of suggestions to give...") else
                        Proofview.NonLogical.print_info (print_rank debug env r)))

let tac_exec_count = ref 0
let tacpredict max_reached name =
  let open Proofview in
  let open Notations in
  predict name >>= fun predictions ->
  let taceval i focus (t, h) = tclUNIT () >>= fun () ->
    if max_reached () then Tacticals.New.tclZEROMSG (Pp.str "Ran out of executions") else
      tclFOCUS ~nosuchgoal:(Tacticals.New.tclZEROMSG (Pp.str "Predictor gave wrong focus"))
        (focus+1) (focus+1)
        (Goal.enter_one (fun gl ->
             let env = Goal.env gl in
             push_witness { tac = t; focus; prediction_index = i } <*>
             (tac_exec_count := 1 + !tac_exec_count;
              tclDebugTac t env false) >>= fun () ->
             Goal.goals >>= record_map (fun x -> x) >>= fun gls ->
             let outcome = mk_outcome (gl, gls, []) in
             tclUNIT (learner_evaluate outcome (t, h)))) in
  let transform i (r : Tactic_learner_internal.TS.prediction) =
    { confidence = r.confidence; focus = r.focus; tactic = taceval i r.focus r.tactic } in
  tclUNIT (mapi (fun i p -> transform i p) predictions)

let tclTIMEOUT2 n t =
  Proofview.tclOR
    (Timeouttac.ptimeout n t)
    begin function (e, info) -> match e with
      | Logic_monad.Tac_Timeout -> Tacticals.New.tclZEROMSG (Pp.str "timout")
      | e -> Tacticals.New.tclZEROMSG (Pp.str "haha")
    end

let contains s1 s2 =
    let re = Str.regexp_string s2
    in
        try ignore (Str.search_forward re s1 0); true
        with Not_found -> false

let search_recursion_depth_field : int Evd.Store.field = Evd.Store.field ()
let max_recursion_depth = 2
let inc_search_recursion_depth () =
  modify_field search_recursion_depth_field (fun n -> 1+n, n) (fun () -> 0)
let dec_search_recursion_depth () =
  modify_field search_recursion_depth_field (fun n -> (if n <= 0 then 0 else n - 1), ()) (fun () -> 0)
let get_search_recursion_depth () =
  modify_field search_recursion_depth_field (fun n -> n, n) (fun () -> 0)

let commonSearch max_exec =
    let open Proofview in
    let open Notations in
    (* TODO: Remove this hack *)
    let max_reached () = match max_exec with
      | None -> false
      | Some t -> !tac_exec_count >= t in
    (* We want to allow at least one nested search, such that users can embed search in more complicated
       expressions. But allowing infinite nesting will just lead to divergence. *)
    inc_search_recursion_depth () >>= fun n ->
    if n >= max_recursion_depth then Tacticals.New.tclZEROMSG (Pp.str "too much search nesting") else
      tclLIFT (NonLogical.make (fun () -> CWarnings.get_flags ())) >>= (fun oldFlags ->
          (* TODO: Find a way to reset dumbglob to original value. This is a temporary hack. *)
          let doFlags = n = 0 in
          let setFlags () = if not doFlags then tclUNIT () else tclLIFT (NonLogical.make (fun () ->
              Dumpglob.continue (); CWarnings.set_flags (oldFlags))) in
          (if not doFlags then tclUNIT () else
             tclLIFT (NonLogical.make (fun () ->
                 tac_exec_count := 0; Dumpglob.pause(); CWarnings.set_flags ("-all"))))
          <*> tclOR
            (get_name () >>= fun name ->
             tclONCE (Tacticals.New.tclCOMPLETE (search_with_strategy max_reached (tacpredict max_reached name))) <*>
             get_witness () >>= fun wit -> empty_witness () <*>
             dec_search_recursion_depth () >>= fun () -> setFlags () <*> tclUNIT (wit, !tac_exec_count))
            (fun (e, i) -> setFlags () <*> tclZERO ~info:i e))

let benchmarked_field : bool Evd.Store.field = Evd.Store.field ()
let get_benchmarked () =
  modify_field benchmarked_field (fun b -> b, b) (fun () -> false)
let set_benchmarked () =
  modify_field benchmarked_field (fun _ -> true, ()) (fun () -> true)

let benchmarkSearch name : unit Proofview.tactic =
    let open Proofview in
    let open Notations in
    let abstract_time = match !benchmarking with
      | None -> assert false
      | Some t -> t in
    let timeout_command = if !deterministic then fun x -> x else tclTIMEOUT2 abstract_time in
    let max_exec = if !deterministic then Some abstract_time else None in
    let full_name = Names.Constant.to_string name in
    let print_success env (wit, count) start_time =
      let tcs, m = List.split (List.map (fun {tac;focus;prediction_index} ->
          ((tac, focus), prediction_index)) wit) in
      let m = String.concat "." (List.map string_of_int m) in
      let tdiff = string_of_float (Unix.gettimeofday () -. start_time) in
      let open NonLogical in
      let tstring = Pp.string_of_ppcmds (synthesize_tactic env tcs) in
      (make (fun () -> print_to_eval ("\t" ^ m ^ "\t" ^ tstring ^ "\t" ^ tdiff ^ "\t" ^ string_of_int count))) >>
      (print_info (Pp.str ("Proof found for " ^ full_name ^ "!"))) in
    let print_name = NonLogical.make (fun () ->
        print_to_eval ("\n" ^ (full_name) ^ "\t" ^ string_of_int abstract_time)) in
    get_benchmarked () >>= fun benchmarked ->
    if benchmarked then tclUNIT () else
      set_benchmarked () <*>
      let start_time = Unix.gettimeofday () in
      timeout_command (tclENV >>= fun env ->
                       tclLIFT (NonLogical.print_info (Pp.str ("Start proof search for " ^ full_name))) <*>
                       tclLIFT print_name <*>
                       commonSearch max_exec >>=
                       fun m -> tclLIFT (print_success env m start_time))

let nested_search_solutions_field : (glob_tactic_expr * int) list list Evd.Store.field = Evd.Store.field ()
let push_nested_search_solutions tcs =
  modify_field nested_search_solutions_field (fun acc -> tcs :: acc, ()) (fun () -> [])
let empty_nested_search_solutions () =
  modify_field nested_search_solutions_field (fun acc -> [], acc) (fun () -> [])
let userSearch =
    let open Proofview in
    let open Notations in
    tclUNIT () >>= fun () -> commonSearch None >>= fun (wit, count) -> get_search_recursion_depth () >>= fun n ->
    let tcs, _ = List.split (List.map (fun {tac;focus;prediction_index} ->
        ((tac, focus), prediction_index)) wit) in
    if n >= 1 then push_nested_search_solutions tcs else
      empty_nested_search_solutions () >>= fun acc -> tclENV >>= fun env ->
      let main_msg = Pp.(str "Tactician found a proof! The following tactic caches the proof:\n\n" ++
                         synthesize_tactic env tcs) in
      let acc_msg = if List.is_empty acc then Pp.mt () else
          Pp.(str ("\n\nThe tactic above uses nested searching. The following tactics cache those nested searches.\n") ++
              (prlist_with_sep fnl (synthesize_tactic env) acc)) in
      tclLIFT (NonLogical.print_info (Pp.(main_msg ++ acc_msg)))

(* Name globalization *)

(*
let id_of_global env = function
  | ConstRef kn -> Label.to_id (Constant.label kn)
  | IndRef (kn,0) -> Label.to_id (MutInd.label kn)
  | IndRef (kn,i) ->
    (Environ.lookup_mind kn env).mind_packets.(i).mind_typename
  | ConstructRef ((kn,i),j) ->
    (Environ.lookup_mind kn env).mind_packets.(i).mind_consnames.(j-1)
  | VarRef v -> v

let rec dirpath_of_mp = function
  | MPfile sl -> sl
  | MPbound uid -> DirPath.make [MBId.to_id uid]
  | MPdot (mp,l) ->
    Libnames.add_dirpath_suffix (dirpath_of_mp mp) (Label.to_id l)

let dirpath_of_global = function
  | ConstRef kn -> dirpath_of_mp (Constant.modpath kn)
  | IndRef (kn,_) | ConstructRef ((kn,_),_) ->
    dirpath_of_mp (MutInd.modpath kn)
  | VarRef _ -> DirPath.empty

let qualid_of_global env r =
  Libnames.make_qualid (dirpath_of_global r) (id_of_global env r)
*)

(* End name globalization *)

(* Returns true if tactic execution should be skipped *)
let pre_vernac_solve pstate id =
  load_plugins ();
  (* If this needs to work again, put the current name in the evdmap storage *)
  (* if not (Names.Id.equal !current_name new_name) then (
   *   if !featureprinting then print_to_feat ("#lemma " ^ (Names.Id.to_string new_name) ^ "\n");
   * ); *)
  (* print_endline ("db_test: " ^ string_of_int (Predictor.count !db_test));
   * print_endline ("id: " ^ (Int64.to_string id)); *)
  let env = Global.env () in
  match Hashtbl.find_opt int64_to_knn id with
  | Some (db, exn, sideff) ->
    let add db_elem = add_to_db (Inline_private_constants.inline env sideff db_elem) in
    (List.iter add @@ List.rev db; Hashtbl.remove int64_to_knn id;
      match exn with
      | None -> true
      | Some exn -> raise exn)
  | None -> Hashtbl.add int64_to_knn id ([], None, Safe_typing.empty_private_constants); false

let save_exn id exn =
  match Hashtbl.find_opt int64_to_knn id with
  | Some (v, None, sideff) -> Hashtbl.replace int64_to_knn id (v, Some exn, sideff)
  | _ -> assert false (* Should not happen *)

(* Tactic recording tactic *)

let val_tag wit = val_tag (Genarg.topwit wit)
let register_interp0 wit f =
  let open Ftactic.Notations in
  let interp ist v =
    f ist v >>= fun v -> Ftactic.return (Val.inject (val_tag wit) v)
  in
  Geninterp.register_interp0 wit interp

let wit_glbtactic : (Empty.t, glob_tactic_expr, glob_tactic_expr) Genarg.genarg_type =
  let wit = Genarg.create_arg "glbtactic" in
  let () = register_val0 wit None in
  register_interp0 wit (fun ist v -> Ftactic.return v);
  wit

let should_record b =
  b && !global_record

let runTactics n (tacs : Tactic_learner_internal.TS.prediction IStream.t) =
  let open Proofview in
  let open Notations in
  let exception StateException of Goal.t list in
  let rec aux n tacs glsacc = match n = 0, IStream.peek tacs with
    | true, _ | _, IStream.Nil -> tclUNIT glsacc
    | false, IStream.Cons (Tactic_learner_internal.TS.{ tactic; _ }, tacs) ->
      let tactic' = parse_tac (tactic_repr tactic) in
      tclOR
        (tclTIMEOUT 1 tactic' <*> Goal.goals >>= record_map (fun x -> x) >>= fun gls ->
         tclZERO (StateException gls))
        (function
          | (StateException gls, _) -> aux (n - 1) tacs ((tactic, Some gls)::glsacc)
          | (e, _) -> aux (n - 1) tacs ((tactic, None)::glsacc))
  in aux n tacs []

let run_predictions name =
  let open Proofview in
  let open Notations in
  predict name >>= fun p ->
  tclLIFT (NonLogical.make (fun () -> CWarnings.get_flags ())) >>= fun oldFlags ->
  let setFlags () = tclLIFT (NonLogical.make (fun () ->
      Dumpglob.continue (); CWarnings.set_flags (oldFlags))) in
  (tclLIFT (NonLogical.make (fun () ->
       Dumpglob.pause(); CWarnings.set_flags ("-all"))))
  <*> runTactics 100 p >>= push_prediction_stack <*> setFlags ()

let push_state_tac () =
  let open Proofview in
  let open Notations in
  get_record () >>= fun b -> if not (should_record b) then tclUNIT () else
    get_name () >>= fun name ->
    push_state_id_stack () <*> Goal.goals >>= record_map (fun x -> x) >>= fun gls ->
    push_goal_stack gls <*> run_predictions name

let record_tac (tac2 : glob_tactic_expr) : unit Proofview.tactic =
  let open Proofview in
  let open Notations in
  let collect_states before_gls after_gls prediction_after_gls =
    List.map (fun gl_before ->
        let i = get_state_id_goal_top gl_before in
        let after_gls = List.filter_map (fun (j, gl_after) ->
            if i = j then Some gl_after else None) after_gls in
        let prediction_after_gls = List.map (fun (tac, gls) ->
            tac, Option.map (List.filter_map (fun (j, gl_after) ->
                if i = j then Some gl_after else None)) gls) prediction_after_gls in
        (gl_before, after_gls, prediction_after_gls)) before_gls  in
  get_record () >>= fun b -> if not (should_record b) then tclUNIT () else
    tclENV >>= fun env ->
    pop_goal_stack () >>= fun before_gls ->
    pop_prediction_stack () >>= fun prediction_after_goals ->
    let prediction_after_goals =
      List.map (fun (tac, gls) ->
          tac, Option.map (List.map (fun gl -> get_state_id_goal_top gl, gl)) gls) prediction_after_goals in
    Goal.goals >>= record_map (fun x -> x) >>= (fun after_gls ->
        let after_gls = List.map (fun gl -> get_state_id_goal_top gl, gl) after_gls in
        push_localdb (collect_states before_gls after_gls prediction_after_goals, tac2)
      ) >>= (fun () -> pop_state_id_stack tac2 <*> (* TODO: This is a strange way of doing things, see todo above. *)
                       push_tactic_trace tac2)

        (* Make predictions *)
        (*let r = Predictor.knn db feat in
           let r = List.map (fun (x, y, (z, q)) -> (x, y, q)) r in
           let pp_str = Pp.int (get_k_str r tac) ++ (*(Pp.str " ") ++ (Pptactic.pr_raw_tactic tac) ++*) (Pp.str "\n") in
           append "count.txt" (Pp.string_of_ppcmds pp_str);*)

let ml_record_tac args is =
  (*let num = Tacinterp.Value.cast (Genarg.topwit Tacarg.wit_tactic) (List.hd args) in*)
  let tac = Tacinterp.Value.cast (Genarg.topwit wit_glbtactic) (List.hd args) in
  record_tac tac

let ml_push_state_tac args is =
  push_state_tac ()

let () = register ml_record_tac "recordtac"
let () = register ml_push_state_tac "pushstatetac"

let run_record_tac (tac : glob_tactic_expr) : glob_tactic_expr =
  let enc = Genarg.in_gen (Genarg.glbwit wit_glbtactic) tac in
  TacML (CAst.make ({mltac_name = {mltac_plugin = "recording"; mltac_tactic = "recordtac"}; mltac_index = 0},
                    [TacGeneric enc]))

let run_pushs_state_tac (): glob_tactic_expr =
  (*let tac_glob = Tacintern.intern_pure_tactic*)
  TacML (CAst.make ({mltac_name = {mltac_plugin = "recording"; mltac_tactic = "pushstatetac"}; mltac_index = 0},
                []))

let record_tac_complete orig tac : glob_tactic_expr =
  TacThen (run_pushs_state_tac (), TacThen (tac, run_record_tac orig))

let recorder (tac : glob_tactic_expr) id name : unit Proofview.tactic = (* TODO: Implement self-learning *)
  let open Proofview in
  let open Notations in
  let name = Names.Constant.make2 (Global.current_modpath ()) (Names.Label.of_id name) in
  let save_db env sideff (db : localdb) =
    let tac_pp t = Sexpr.format_oneline (Pptactic.pr_glob_tactic env t) in
    let string_tac t = Pp.string_of_ppcmds (tac_pp t) in
    let tryadd (execs, tac) =
      let s = string_tac tac in
      (* TODO: Move this to annotation time *)
      if (String.equal s "admit" || String.equal s "search" || String.is_prefix "search with cache" s
          || String.is_prefix "tactician ignore" s)
      then () else add_to_db2 id (execs, tac) sideff name;
      try (* This is purely for parsing bug detection and could be removed for performance reasons *)
        let _ = Pcoq.parse_string Pltac.tactic_eoi s in ()
      with e ->
        Feedback.msg_warning (Pp.str (
            "Tactician detected a printing/parsing problem " ^
            "for the following tactic. Please report. " ^ s)) in
    List.iter (fun trp -> tryadd trp) @@ List.rev db; tclUNIT () in
  let rtac = decompose_annotate tac record_tac_complete in
  let ptac = Tacinterp.eval_tactic rtac in
  let ptac = set_name name <*> ptac <*> tclENV >>= fun env ->
    tclEVARMAP >>= fun sigma ->
    let sideff = Evd.eval_side_effects sigma in
    empty_localdb () >>= save_db env sideff.seff_private in
  match !benchmarking with
  | None -> ptac
  | Some _ -> benchmarkSearch name <*> ptac

let hide_interp_t global t ot id name =
  let open Proofview in
  let open Notations in
  let hide_interp env =
    let ist = Genintern.empty_glob_sign env in
    let te = Tacintern.intern_pure_tactic ist t in
    let t = recorder te id name in
    match ot with
    | None -> t
    | Some t' -> Tacticals.New.tclTHEN t t'
  in
  if global then
    Proofview.tclENV >>= fun env ->
    hide_interp env
  else
    Proofview.Goal.enter begin fun gl ->
      hide_interp (Proofview.Goal.env gl)
    end

let tactician_ignore t =
  let open Proofview in
  let open Notations in
  get_record () >>= fun b ->
  set_record false <*> t <*> set_record b<|MERGE_RESOLUTION|>--- conflicted
+++ resolved
@@ -185,14 +185,9 @@
       { parents = List.map (fun (psa, pse) -> (subst_pf psa, subst_ps pse)) parents
       ; siblings = subst_pd siblings
       ; before = subst_pf before
-<<<<<<< HEAD
       ; after = List.map subst_pf after
       ; preds = List.map (fun (t, ps) -> subst_tac t, Option.map (List.map subst_pf) ps) preds}) outcomes in
-  (outcomes, name, subst_tac tac)
-=======
-      ; after = List.map subst_pf after }) outcomes in
   (outcomes, Mod_subst.subst_constant s name, subst_tac tac)
->>>>>>> 39931e68
 
 let tmp_ltac_defs = Summary.ref ~name:"TACTICIANTMPSECTION" []
 let in_section_ltac_defs : (Names.KerName.t * glob_tactic_expr) list -> Libobject.obj =
@@ -226,13 +221,8 @@
     | Step ps -> Step (rebuild_ps ps)
   and rebuild_ps {executions; tactic} =
     { executions = List.map (fun (ps, pd) -> ps, rebuild_pd pd) executions
-<<<<<<< HEAD
-    ; tactic = rebuild_tac tactic } in 
+    ; tactic = rebuild_tac tactic } in
   let outcomes = List.map (fun {parents; siblings; before; after; preds} ->
-=======
-    ; tactic = rebuild_tac tactic } in
-  let outcomes = List.map (fun {parents; siblings; before; after} ->
->>>>>>> 39931e68
       { parents = List.map (fun (psa, pse) -> (psa, rebuild_ps pse)) parents
       ; siblings = rebuild_pd siblings
       ; before; after
@@ -340,7 +330,7 @@
 type state_id_stack = int list
 
 let record_field : bool Evd.Store.field = Evd.Store.field ()
-let name_field : Libnames.full_path Evd.Store.field = Evd.Store.field ()
+let name_field : Names.Constant.t Evd.Store.field = Evd.Store.field ()
 let localdb_field : localdb Evd.Store.field = Evd.Store.field ()
 let goal_stack_field : goal_stack Evd.Store.field = Evd.Store.field ()
 let prediction_stack_field : prediction_stack Evd.Store.field = Evd.Store.field ()
@@ -388,13 +378,15 @@
   modify_field record_field (fun _ -> b, ()) (fun i -> true)
 
 let set_name n =
-  modify_field name_field (fun _ -> n, ()) (fun i -> Libnames.make_path Names.DirPath.empty (Names.Id.of_string "xxxxxxxx"))
+  modify_field name_field (fun _ -> n, ())
+    (fun i -> Names.Constant.make2 Names.ModPath.initial (Names.Label.of_id @@ Names.Id.of_string "xxxxxxxx"))
 
 let get_record () =
   modify_field record_field (fun b -> b, b) (fun i -> true)
-    
+
 let get_name () =
-  modify_field name_field (fun n -> n, n) (fun i -> Libnames.make_path Names.DirPath.empty (Names.Id.of_string "xxxxxxxx"))
+  modify_field name_field (fun n -> n, n)
+    (fun i -> Names.Constant.make2 Names.ModPath.initial (Names.Label.of_id @@ Names.Id.of_string "xxxxxxxx"))
 
 let push_localdb x =
   modify_field localdb_field (fun db -> x::db, ()) (fun () -> [])
