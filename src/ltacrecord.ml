open Ltac_plugin

open Util
open Tactician_util
open Tacexpr
open Tacenv
open Loadpath
open Geninterp
open Tactic_learner_internal
open TS
open Tactic_annotate
open Cook_tacexpr
open Search_strategy_internal

let append file str =
  let oc = open_out_gen [Open_creat; Open_text; Open_append] 0o640 file in
  output_string oc str;
  close_out oc

let open_permanently file =
  open_out_gen [Open_creat; Open_text; Open_trunc; Open_wronly] 0o640 file

let select_v_file ~warn loadpath base =
  let find ext =
    let loadpath = List.map fst loadpath in
    try
      let name = Names.Id.to_string base ^ ext in
      let lpath, file =
        System.where_in_path ~warn loadpath name in
      Some (lpath, file)
    with Not_found -> None in
  match find ".v" with
  | None ->
    Error LibNotFound
  | Some res ->
    Ok res

let load_path_to_physical t =
  let printed = pp t in
  let path = match Pp.repr printed with
  | Pp.Ppcmd_box (_, k) -> (match Pp.repr k with
    | Pp.Ppcmd_glue ks -> (match Pp.repr (List.nth ks 2) with
      | Pp.Ppcmd_string s -> s
      | _ -> assert false)
    | _ -> assert false)
  | _ -> assert false in
  path

let filter_path f =
  let rec aux = function
  | [] -> []
  | p :: l ->
    if f (logical p) then (load_path_to_physical p, logical p) :: aux l
    else aux l
  in
  aux (get_load_paths ())

let locate_absolute_library dir : CUnix.physical_path locate_result =
  (* Search in loadpath *)
  let pref, base = Libnames.split_dirpath dir in
  let loadpath = filter_path (fun dir -> Names.DirPath.equal dir pref) in
  match loadpath with
  | [] -> Error LibUnmappedDir
  | _ ->
    match select_v_file ~warn:false loadpath base with
    | Ok (_, file) -> Ok file
    | Error fail -> Error fail

let try_locate_absolute_library dir =
  match locate_absolute_library dir with
  | Ok res -> Some res
  | Error LibUnmappedDir ->
    None
  | Error LibNotFound ->
    None

let benchmarking = ref None
let featureprinting = ref false
let deterministic = ref false

let base_filename =
  let dirpath = Global.current_dirpath () in
  Option.map (fun f -> Filename.remove_extension f) (try_locate_absolute_library dirpath)

let feat_file =
  let file = ref None in
  (fun () ->
    match !file with
      | None -> let filename = Option.default "" base_filename ^ ".feat" in
        let k = open_permanently filename in
        file := Some k;
        k
      | Some f -> f)

let eval_file =
  let file = ref None in
  (fun () ->
     match !file with
     | None -> let filename = Option.default "" base_filename ^ ".bench" in
       let k = open_permanently filename in
       file := Some k;
       k
     | Some f -> f)

let print_to_feat str =
  output_string (feat_file ()) str;
  flush (feat_file ())

let print_to_eval str =
  output_string (eval_file ()) str;
  flush (eval_file ())

let benchoptions = Goptions.{optdepr = false;
                             optkey = ["Tactician"; "Benchmark"];
                             optread = (fun () -> !benchmarking);
                             optwrite = (fun b -> benchmarking := b;
                                          match b with
                                          | Some _ -> (match base_filename with
                                              | None -> Feedback.msg_notice (
                                                  Pp.str "No source file could be found. Disabling benchmarking.");
                                                benchmarking := None
                                              | Some _ ->
                                                disable_queue (); ignore (eval_file ()))
                                          | _ -> ())}
let deterministicoptions = Goptions.{optdepr = false;
                             optkey = ["Tactician"; "Benchmark"; "Deterministic"];
                             optread = (fun () -> !deterministic);
                             optwrite = (fun b -> deterministic := b)}
let featureoptions = Goptions.{optdepr = false;
                               optkey = ["Tactician"; "Output"; "Features"];
                               optread = (fun () -> !featureprinting);
                               optwrite = (fun b -> featureprinting := b; if b then
                                              (match base_filename with
                                              | None -> Feedback.msg_notice (
                                                  Pp.str "No source file could be found. Disabling feature writing.");
                                                benchmarking := None
                                              | Some _ -> ignore (feat_file ())))}

let () = Goptions.declare_int_option benchoptions
let () = Goptions.declare_bool_option deterministicoptions
let () = Goptions.declare_bool_option featureoptions

let global_record = ref true
let recordoptions = Goptions.{optdepr = false;
                              optkey = ["Tactician"; "Record"];
                              optread = (fun () -> !global_record);
                              optwrite = (fun b -> global_record := b)}
let _ = Goptions.declare_bool_option recordoptions

let _ = Random.self_init ()

type data_in = outcome list * Names.Constant.t * tactic

(* TODO: In interactive mode this is a memory leak, but it seems difficult to properly clean this table *)
(* It might be possible to completely empty the db when a new lemma starts. *)
type semilocaldb = data_in list
let int64_to_knn : (Int64.t, semilocaldb * exn option * Safe_typing.private_constants) Hashtbl.t =
  Hashtbl.create 10

let subst_outcomes (s, (outcomes, name, tac)) =
  let subst_tac tac =
    let tac = tactic_repr tac in
    TS.tactic_make (Tacsubst.subst_tactic s tac) in
  let subst_named_context =
    let open Mod_subst in
    let open Context in
    List.map (function
        | Named.Declaration.LocalAssum (id, typ) ->
          Named.Declaration.LocalAssum (id, subst_mps s typ)
        | Named.Declaration.LocalDef (id, term, typ) ->
          Named.Declaration.LocalDef (id, subst_mps s term, subst_mps s typ)
      ) in
  let subst_pf (hyps, g) = Mod_subst.(subst_named_context hyps, subst_mps s g) in
  let rec subst_pd = function
    | End -> End
    | Step ps -> Step (subst_ps ps)
  and subst_ps {executions; tactic} =
    { executions = List.map (fun (ps, pd) -> subst_pf ps, subst_pd pd) executions
    ; tactic = subst_tac tactic } in
  let outcomes = List.map (fun {parents; siblings; before; after} ->
      { parents = List.map (fun (psa, pse) -> (subst_pf psa, subst_ps pse)) parents
      ; siblings = subst_pd siblings
      ; before = subst_pf before
      ; after = List.map subst_pf after }) outcomes in
  (outcomes, Mod_subst.subst_constant s name, subst_tac tac)

let tmp_ltac_defs = Summary.ref ~name:"TACTICIANTMPSECTION" []
let in_section_ltac_defs : (Names.KerName.t * glob_tactic_expr) list -> Libobject.obj =
  Libobject.(declare_object (local_object "LTACRECORDSECTIONLTACS"
                               ~cache:(fun (obj, p) -> tmp_ltac_defs := p::!tmp_ltac_defs)
                               ~discharge:(fun (obj, p) -> Some p)))

let rec with_let_prefix ltac_defs tac =
  let names = List.fold_right Names.KNset.add
      (List.concat (List.map (List.map fst) ltac_defs)) Names.KNset.empty in
  let tac, all, ids = rebuild names tac in
  let kername_tolname id = CAst.make (Names.(Name.mk_name (Label.to_id (KerName.label id)))) in
  let ltac_to_let rem_defs ltacset int =
    TacLetIn (true,
              List.map (fun (id, tac) -> (kername_tolname id, Tacexp (with_let_prefix rem_defs tac))) ltacset,
              int) in
  let rec prefix acc = function
    | [] -> acc
    | ltacset::rem ->
      let set_occurs = all || List.fold_right (fun (id, _) b ->
          b || Names.KNset.mem id ids) ltacset false in
      if set_occurs then
        prefix (ltac_to_let rem ltacset acc) rem else
        prefix acc rem in
  prefix tac ltac_defs

let rebuild_outcomes (outcomes, name, tac) =
  let rebuild_tac tac = tactic_make (with_let_prefix !tmp_ltac_defs (tactic_repr tac)) in
  let rec rebuild_pd = function
    | End -> End
    | Step ps -> Step (rebuild_ps ps)
  and rebuild_ps {executions; tactic} =
    { executions = List.map (fun (ps, pd) -> ps, rebuild_pd pd) executions
    ; tactic = rebuild_tac tactic } in
  let outcomes = List.map (fun {parents; siblings; before; after} ->
      { parents = List.map (fun (psa, pse) -> (psa, rebuild_ps pse)) parents
      ; siblings = rebuild_pd siblings
      ; before; after }) outcomes in
  (outcomes, name, rebuild_tac tac)

let discharge_outcomes env (outcomes, name, tac) =
  if !tmp_ltac_defs = [] then (outcomes, name, tac) else
    let genarg_print_tac tac =
    let tac = tactic_repr tac in
    TS.tactic_make (discharge env tac) in
    let rec genarg_print_pd = function
      | End -> End
      | Step ps -> Step (genarg_print_ps ps)
    and genarg_print_ps {executions; tactic} =
      { executions = List.map (fun (ps, pd) -> ps, genarg_print_pd pd) executions
      ; tactic = genarg_print_tac tactic } in
    let outcomes = List.map (fun {parents; siblings; before; after} ->
        { parents = List.map (fun (psa, pse) -> (psa, genarg_print_ps pse)) parents
        ; siblings = genarg_print_pd siblings
        ; before; after }) outcomes in
    (outcomes, name, genarg_print_tac tac)

let section_ltac_helper bodies =
  tmp_ltac_defs := []; (* Safe to discard tmp state from old section discharge *)
  let ist = Tacintern.make_empty_glob_sign () in
  let intern t = Tacintern.intern_tactic_or_tacarg ist t in
  let def_trans = function
    | TacticDefinition (id, tac) ->
      Lib.make_kn CAst.(id.v), intern tac
    | TacticRedefinition (id, tac) ->
      Tacenv.locate_tactic id, intern tac in
  if not (Global.sections_are_opened ()) then () else
    Lib.add_anonymous_leaf (in_section_ltac_defs (List.map def_trans bodies))

(* TODO: Ugly hack. It seems impossible to obtain the Kername that a notation
   was assigned from outside Tacentries or Tacenv. Therefore we simulate the
   Kernname generation function in Tacenv. However, we don't know how many
   times it was called before, so we have to do a search to find the correct id. *)
let find_last_key : (string * string option) Tacentries.grammar_tactic_prod_item_expr list -> Names.KerName.t =
  let open Tacentries in
  let open Names in
  let id = Summary.ref ~name:"TACTICIAN-NOTATION-COUNTER" 0 in
  fun prods ->
    let map = function
      | TacTerm s -> s
      | TacNonTerm _ -> "#"
    in
    let prods = String.concat "_" (List.map map prods) in
    let rec next () =
      let cur = incr id; !id in
      (* We embed the hash of the kernel name in the label so that the identifier
         should be mostly unique. This ensures that including two modules
         together won't confuse the corresponding labels. *)
      let hash = (cur lxor (ModPath.hash (Lib.current_mp ()))) land 0x7FFFFFFF in
      let lbl = Id.of_string_soft (Printf.sprintf "%s_%08X" prods hash) in
      let name = Lib.make_kn lbl in
      if Tacenv.check_alias name then name else next () in
    next ()

let section_notation_helper prods e =
  tmp_ltac_defs := []; (* Safe to discard tmp state from old section discharge *)
  if Global.sections_are_opened () then
    let id = find_last_key prods in
    let alias = Tacenv.interp_alias id in
    let func = TacFun (List.map Names.Name.mk_name alias.alias_args, alias.alias_body) in
    Lib.add_anonymous_leaf (in_section_ltac_defs [id, func])

(* TODO: Determining where we have to call this exactly is tricky business *)
let load_plugins () =
  let open Mltop in
  let plugins = [("ssreflect_plugin", "tactician_ssreflect_plugin")] in
  let load (dep, target) =
    if module_is_known dep && not (module_is_known target) then
      declare_ml_modules false [target] in
  List.iter load plugins

let in_db : data_in -> Libobject.obj =
  Libobject.(declare_object { (default_object "LTACRECORD") with
<<<<<<< HEAD
                              cache_function = (fun (n,((outcomes, tac) : data_in)) ->
                                  learner_learn (cache_type n) outcomes tac)
                            ; load_function = (fun i (n, (outcomes, tac)) ->
                                  if !global_record then learner_learn (cache_type n) outcomes tac else ())
                            ; open_function = (fun _ _ (_, (execs, tac)) -> ())
=======
                              cache_function = (fun (n,((outcomes, name, tac) : data_in)) ->
                                  learner_learn name outcomes tac)
                            ; load_function = (fun i (n, (outcomes, name, tac)) ->
                                  if !global_record then learner_learn name outcomes tac else ())
                            ; open_function = (fun i (_, (execs, name, tac)) -> ())
>>>>>>> 852d1634
                            ; classify_function = (fun data -> Libobject.Substitute data)
                            ; subst_function = (fun x ->
                                load_plugins (); subst_outcomes x)
                            ; discharge_function = (fun (obj, data) ->
                                load_plugins ();
                                let env = Global.env () in
                                Some (discharge_outcomes env data))
                            ; rebuild_function = (fun data ->
                                rebuild_outcomes data)
                            })

let add_to_db (x : data_in) =
  Lib.add_anonymous_leaf (in_db x)

(* Types and accessors for state in the proof monad *)
type localdb = ((Proofview.Goal.t * Proofview.Goal.t list) list * glob_tactic_expr) list
type goal_stack = Proofview.Goal.t list list
type tactic_trace = glob_tactic_expr list
type state_id_stack = int list

let record_field : bool Evd.Store.field = Evd.Store.field ()
let localdb_field : localdb Evd.Store.field = Evd.Store.field ()
let goal_stack_field : goal_stack Evd.Store.field = Evd.Store.field ()
let tactic_trace_field : tactic_trace Proofview_monad.StateStore.field = Proofview_monad.StateStore.field ()
let state_id_stack_field : state_id_stack Proofview_monad.StateStore.field = Proofview_monad.StateStore.field ()

let modify_field fi g d =
  let open Proofview in
  let open Notations in
  tclEVARMAP >>= fun evm ->
  let store = Evd.get_extra_data evm in
  let data = match Evd.Store.get store fi with
    | None -> d ()
    | Some x -> x in
  let data', ret = g data in
  let evm' = Evd.set_extra_data (Evd.Store.set store fi data') evm in
  Unsafe.tclEVARS evm' <*> tclUNIT ret

let modify_field_goals fi g d =
  let open Proofview in
  let open Notations in
  let open Proofview_monad in
  Unsafe.tclGETGOALS >>= fun gls ->
  let gls', ret = List.split (List.mapi (fun i gl ->
      let bare = drop_state gl in
      let state = get_state gl in
      let data = match StateStore.get state fi with
        | None -> (d i)
        | Some x -> x in
      let data', ret = g i data in
      let state' = StateStore.set state fi data' in
      goal_with_state bare state', ret
    ) gls) in
  Unsafe.tclSETGOALS gls' <*> tclUNIT ret

let get_field_goal2 fi gl d =
  let open Proofview in
  let open Proofview_monad in
  let state = Goal.state gl in
  match StateStore.get state fi with
  | None -> d ()
  | Some x -> x

let set_record b =
  modify_field record_field (fun _ -> b, ()) (fun i -> true)

let get_record () =
  modify_field record_field (fun b -> b, b) (fun i -> true)

let push_localdb x =
  modify_field localdb_field (fun db -> x::db, ()) (fun () -> [])

let empty_localdb () =
  modify_field localdb_field (fun db -> [], db) (fun () -> [])

let push_goal_stack gls =
  let open Proofview in
  let open Notations in
  modify_field goal_stack_field (fun st -> gls::st, ()) (fun () -> []) >>=
  fun _ -> tclUNIT ()

let pop_goal_stack () =
  modify_field goal_stack_field (fun st -> List.tl st, List.hd st) (fun () -> assert false)

let push_state_id_stack () =
  let open Proofview in
  let open Notations in
  modify_field_goals state_id_stack_field (fun i st -> i::st, ()) (fun i -> []) >>=
  fun _ -> tclUNIT ()

let warn tac =
  let tac_pp t = Sexpr.format_oneline (Pptactic.pr_glob_tactic (Global.env ()) t) in
  (* The unshelve tactic is the only tactic known to generate goals that do not inherit state from their
     parents (because those goals were on the shelf). We filter tactics expressions that contain this
     tactic out of the warning. *)
  let unshelve_ml = Tacexpr.{ mltac_name = { mltac_plugin = "ltac_plugin"; mltac_tactic = "unshelve" }
                            ; mltac_index = 0 } in
  if not (Find_tactic_syntax.contains_ml_tactic unshelve_ml tac) then
    Feedback.msg_warning Pp.(str "Tactician has uncovered a bug in a tactic. Please report. " ++ tac_pp tac)

let pop_state_id_stack tac2 =
  let open Proofview in
  let open Notations in
  (* Sometimes, a new goal does not inherit its id from its parent, and thus the id stack
     is too short. This happens for example when using `unshelve`. In that case, we assign 0 *)
  modify_field_goals state_id_stack_field (fun i st ->
      match st with | [] -> warn tac2; [], 0 | x::xs -> xs, x)
    (fun _ -> []) >>=
  fun _ -> tclUNIT ()

(* TODO: We access this field from the Proofview.Goal.state, because I want to make
sure we only process user-visible goals. This is a bit convoluted though, because now
we access the top of the stack here, and then pop the stack with `pop_state_id_stack`. *)
let get_state_id_goal_top gl =
  (* Sometimes, a new goal does not inherit its id from its parent, and thus the id stack
     is too short. This happens for example when using `unshelve`. In that case, we assign 0 *)
  List.hd (get_field_goal2 state_id_stack_field gl (fun () -> [0]))

let push_tactic_trace tac =
  let open Proofview in
  let open Notations in
  modify_field_goals tactic_trace_field (fun i st -> tac::st, ()) (fun i -> []) >>=
  fun _ -> tclUNIT ()

let get_tactic_trace gl =
  get_field_goal2 tactic_trace_field gl (fun _ -> [])

let mk_outcome (st, sts) =
  (* let mem = (List.map TS.tactic_make (get_tactic_trace st)) in *)
  let st : proof_state = goal_to_proof_state st in
  { parents = [] (* List.map (fun tac -> (st (\* TODO: Fix *\), { executions = []; tactic = tac })) mem *)
  ; siblings = End
  ; before = st
  ; after = [] (* List.map goal_to_proof_state sts *) }

let add_to_db2 id ((outcomes, tac) : (Proofview.Goal.t * Proofview.Goal.t list) list * glob_tactic_expr)
    sideff name =
  let tac = TS.tactic_make tac in
  let outcomes = List.map mk_outcome outcomes in
  add_to_db (outcomes, name, tac);
  let semidb, exn, _ = Hashtbl.find int64_to_knn id in
  Hashtbl.replace int64_to_knn id ((outcomes, name, tac)::semidb, exn, sideff);
  if !featureprinting then (
    (* let h s = string_of_int (Hashtbl.hash s) in
     * (\* let l2s fs = "[" ^ (String.concat ", " (List.map (fun x -> string_of_int x) fs)) ^ "]" in *\)
     * let p2s x = proof_state_to_json x in *)
    let entry (outcomes, tac) =
      "Not implemented curretnly" in
      (* "{\"before\": [" ^ String.concat ", " (List.map p2s before) ^ "]\n" ^
       * ", \"tacid\": " ^ (\*Base64.encode_string*\) h tac ^  "\n" ^
       * ", \"after\": [" ^ String.concat ", " (List.map p2s after) ^ "]}\n" in *)
    print_to_feat (entry (outcomes, tac)))

(* let features term = List.map Hashtbl.hash (Features.extract_features (Hh_term.hhterm_of (Hh_term.econstr_to_constr term)))
 * 
 * let goal_to_features gl =
 *        let goal = Proofview.Goal.concl gl in
 *        let hyps = Proofview.Goal.hyps gl in
 *        let hyps_features =
 *           List.map
 *             (fun pt -> match pt with
 *                  | Context.Named.Declaration.LocalAssum (id, typ) ->
 *                    features typ
 *                  | Context.Named.Declaration.LocalDef (id, term, typ) ->
 *                    List.append (features term) (features typ))
 *             hyps in
 *        let feats = (List.append (features goal) (List.concat hyps_features)) in
 *        (\*let feats = List.map Hashtbl.hash feats in*\)
 *        List.sort(\*_uniq*\) Int.compare feats *)

let record_map (f : Proofview.Goal.t -> 'a)
    (gls : Proofview.Goal.t Proofview.tactic list) : 'a list Proofview.tactic =
  let rec aux gls acc =
    let open Proofview.Notations in
    match gls with
    | [] -> Proofview.tclUNIT (acc)
    | gl::gls' -> gl >>= fun gl' -> aux gls' (f gl' :: acc) in
  aux gls []

(* let () = Vernacentries.requirehook := (fun files ->
 *   let newrequires = List.map (fun (pair) -> CUnix.canonical_path_name (snd pair)) files in
 *   let newrequires = List.map (fun (file) -> (String.sub file 0 (String.length file - 2)) ^ "feat") newrequires in
 *   requires := List.append newrequires !requires
 * ) *)

let firstn n l =
  let rec aux acc n l =
    match n, l with
    | 0, _ -> List.rev acc
    | n, h::t -> aux (h::acc) (pred n) t
    | _ -> List.rev acc
  in
  aux [] n l

let get_k_str ranking comp =
    let rec get_k' acc ranking =
    match ranking with
    | (_, f, o) :: r -> if String.equal o comp then acc else get_k' (1 + acc) r
    | [] -> -1
    in get_k' 0 ranking

let mk_ml_tac tac = fun args is -> tac

let register tac name =
  let fullname = {mltac_plugin = "recording"; mltac_tactic = name} in
  register_ml_tactic fullname [| tac |]

let run_ml_tac name = TacML (CAst.make ({mltac_name = {mltac_plugin = "recording"; mltac_tactic = name}; mltac_index = 0}, []))

(* Running predicted tactics *)

let parse_tac tac =
    try
      Tacinterp.eval_tactic tac
    with
    e -> print_endline (Printexc.to_string e); flush_all (); assert false

let print_goal_short = Proofview.Goal.enter
    (fun gl ->
       let env = Proofview.Goal.env gl in
       let sigma = Proofview.Goal.sigma gl in
       let goal = Proofview.Goal.concl gl in
       (Proofview.tclLIFT (Proofview.NonLogical.print_info (Printer.pr_econstr_env env sigma (goal)))))

let synthesize_tactic (env : Environ.env) tcs =
  let tac_pp t = Sexpr.format_oneline (Pptactic.pr_glob_tactic env t) in
  Pp.(h 0 (str "search" ++ ws 1 ++ str "with" ++ ws 1 ++ str "cache" ++ ws 1 ++
           Pp.str "(" ++ (prlist_with_sep
                            (fun () -> str "; ")
                            (fun (t, i) -> str "only" ++ ws 1 ++ int (1+i) ++ str ":" ++ ws 1 ++ tac_pp t)
                            (Stdlib.List.rev tcs)) ++ str (").")))

type witness_elem =
  { tac : glob_tactic_expr
  ; focus : int
  ; prediction_index : int }
let search_witness_field : witness_elem list Evd.Store.field = Evd.Store.field ()
let push_witness w =
  modify_field search_witness_field (fun s -> w::s, ()) (fun () -> [])
let get_witness () =
  modify_field search_witness_field (fun n -> n, n) (fun () -> [])
let empty_witness () =
  modify_field search_witness_field (fun n -> [], ()) (fun () -> [])

let tclDebugTac t env debug =
    let open Proofview in
    let open Notations in
    let tac2 = parse_tac t in
    let tac2 = tclTIMEOUT 1 tac2 in
    (* let tac2 = tclUNIT () >>= fun () ->
     *     try
     *         tac2 >>= (fun () -> CErrors.user_err (Pp.str "blaat"))
     *     with e -> print_endline (Printexc.to_string e); print_endline "hahahah dom"; assert false; Tacticals.New.tclZEROMSG (Pp.str "Tactic error")
     * in *)
    if debug then
    (
      get_witness () >>= fun wit ->
      let tcs, mark = List.split (List.map (fun {tac;focus;prediction_index} ->
          ((tac, focus), prediction_index)) wit) in
      let mark = String.concat "." (List.map string_of_int mark) in
      (tclLIFT (NonLogical.print_info (Pp.str "------------------------------"))) <*>
      (tclLIFT (NonLogical.print_info (Pp.str mark))) <*>
      (tclLIFT (NonLogical.print_info (synthesize_tactic env tcs))) <*>
      (tclLIFT (NonLogical.print_info (Pp.app (Pp.str "Exec: ") (Pptactic.pr_glob_tactic env t)))) <*>
      print_goal_short <*>
      tclPROGRESS tac2)
    else tclPROGRESS tac2

let rec tclFold2 (d : 'a) (tac : 'a -> 'a Proofview.tactic) : 'a Proofview.tactic =
    let open Proofview in
    let open Notations in
    (tclFOCUS ~nosuchgoal:(tclUNIT None) 1 1 (tac d >>= (fun x -> tclUNIT (Some x)))) >>=
    function
    | None -> tclUNIT d
    | Some x -> tclFold2 x tac

let predict =
  let open Proofview in
  let open Notations in
  Goal.goals >>= record_map (fun x -> x) >>= fun gls ->
  let situation = List.map (fun gl ->
      let ps = goal_to_proof_state gl in
      { parents = List.map (fun tac -> (ps (* TODO: Fix *), { executions = [](*TODO: Fix*); tactic = tac }))
            ([] (* List.map TS.tactic_make (get_tactic_trace gl) *))
      ; siblings = End
      ; state = ps}) gls in
  (* Coq stores goals in reverse order, so we present them in an intuitive order.
     Note that the tclFocus function also internally reverses the list, so focussing
     on goal zero will focus in the first goal of the reversed `situation` *)
  tclUNIT (learner_predict (List.rev situation))

let filterTactics p q (tacs : Tactic_learner_internal.TS.prediction IStream.t) =
  let exception SuccessException of bool in
  let open Proofview in
  let open Notations in
  let rec aux n m tacs solve progress = match n = 0 || m = 0, IStream.peek tacs with
    | true, _ | _, IStream.Nil -> tclUNIT (firstn p (List.rev (if List.is_empty solve then progress else solve)))
    | false, IStream.Cons (Tactic_learner_internal.TS.{ tactic; _} as p, tacs) ->
      let tactic = parse_tac (tactic_repr tactic) in
      tclOR (
        tclPROGRESS (tclTIMEOUT 1 tactic) <*>
        (tclINDEPENDENT (tclZERO (SuccessException false))) <*> tclZERO (SuccessException true))
        (function
          | (SuccessException true, _) -> aux (n - 1) m tacs (p::solve) progress
          | (SuccessException false, _) -> aux n (m - 1) tacs solve (p::progress)
          | _ -> aux n m tacs solve progress)
  in aux p q tacs [] []

let print_rank debug env rank =
  let tac_pp env t = Sexpr.format_oneline (Pptactic.pr_glob_tactic env t) in
  let strs = List.map (fun (x, t) -> (if debug then Printf.sprintf "%.4f " x else "") ^
                                     (Pp.string_of_ppcmds (tac_pp env t))) rank in
  Pp.str (String.concat "\n" strs)

let userPredict =
  let debug = false in
  let open Proofview in
  let open Notations in
  tclENV >>= fun env -> predict >>=
  (if debug then (fun r -> tclUNIT (to_list 10 r)) else filterTactics 10 10000) >>= fun r ->
  let r = List.map (fun ({confidence; focus; tactic} : Tactic_learner_internal.TS.prediction) ->
      (confidence, focus, tactic)) r in
  let r = List.map (fun (x, _, (y, _)) -> (x, y)) r in
  (* Print predictions *)
  (Proofview.tclLIFT (if List.is_empty r then
                        NonLogical.print_info (Pp.str "Ran out of suggestions to give...") else
                        Proofview.NonLogical.print_info (print_rank debug env r)))

let tac_exec_count = ref 0
let tacpredict max_reached =
  let open Proofview in
  let open Notations in
  predict >>= fun predictions ->
  let taceval i focus (t, h) = tclUNIT () >>= fun () ->
    if max_reached () then Tacticals.New.tclZEROMSG (Pp.str "Ran out of executions") else
      tclFOCUS ~nosuchgoal:(Tacticals.New.tclZEROMSG (Pp.str "Predictor gave wrong focus"))
        (focus+1) (focus+1)
        (Goal.enter_one (fun gl ->
             let env = Goal.env gl in
             push_witness { tac = t; focus; prediction_index = i } <*>
             (tac_exec_count := 1 + !tac_exec_count;
              tclDebugTac t env false) >>= fun () ->
             Goal.goals >>= fun gls ->
             let outcome = mk_outcome (gl, gls) in
             tclUNIT (learner_evaluate outcome (t, h)))) in
  let transform i (r : Tactic_learner_internal.TS.prediction) =
    { confidence = r.confidence; focus = r.focus; tactic = taceval i r.focus r.tactic } in
  tclUNIT (mapi (fun i p -> transform i p) predictions)

let tclTIMEOUT2 n t =
  Proofview.tclOR
    (Timeouttac.ptimeout n t)
    begin function (e, info) -> match e with
      | Logic_monad.Tac_Timeout -> Tacticals.New.tclZEROMSG (Pp.str "timout")
      | e -> Tacticals.New.tclZEROMSG (Pp.str "haha")
    end

let contains s1 s2 =
    let re = Str.regexp_string s2
    in
        try ignore (Str.search_forward re s1 0); true
        with Not_found -> false

let search_recursion_depth_field : int Evd.Store.field = Evd.Store.field ()
let max_recursion_depth = 2
let inc_search_recursion_depth () =
  modify_field search_recursion_depth_field (fun n -> 1+n, n) (fun () -> 0)
let dec_search_recursion_depth () =
  modify_field search_recursion_depth_field (fun n -> (if n <= 0 then 0 else n - 1), ()) (fun () -> 0)
let get_search_recursion_depth () =
  modify_field search_recursion_depth_field (fun n -> n, n) (fun () -> 0)

let commonSearch max_exec =
    let open Proofview in
    let open Notations in
    (* TODO: Remove this hack *)
    let max_reached () = match max_exec with
      | None -> false
      | Some t -> !tac_exec_count >= t in
    (* We want to allow at least one nested search, such that users can embed search in more complicated
       expressions. But allowing infinite nesting will just lead to divergence. *)
    inc_search_recursion_depth () >>= fun n ->
    if n >= max_recursion_depth then Tacticals.New.tclZEROMSG (Pp.str "too much search nesting") else
      tclLIFT (NonLogical.make (fun () -> CWarnings.get_flags ())) >>= (fun oldFlags ->
          (* TODO: Find a way to reset dumbglob to original value. This is a temporary hack. *)
          let doFlags = n = 0 in
          let setFlags () = if not doFlags then tclUNIT () else tclLIFT (NonLogical.make (fun () ->
              Dumpglob.continue (); CWarnings.set_flags (oldFlags))) in
          (if not doFlags then tclUNIT () else
             tclLIFT (NonLogical.make (fun () ->
                 tac_exec_count := 0; Dumpglob.pause(); CWarnings.set_flags ("-all"))))
          <*> tclOR
            (tclONCE (Tacticals.New.tclCOMPLETE (search_with_strategy max_reached (tacpredict max_reached))) <*>
             get_witness () >>= fun wit -> empty_witness () <*>
             dec_search_recursion_depth () >>= fun () -> setFlags () <*> tclUNIT (wit, !tac_exec_count))
            (fun (e, i) -> setFlags () <*> tclZERO ~info:i e))

let benchmarked_field : bool Evd.Store.field = Evd.Store.field ()
let get_benchmarked () =
  modify_field benchmarked_field (fun b -> b, b) (fun () -> false)
let set_benchmarked () =
  modify_field benchmarked_field (fun _ -> true, ()) (fun () -> true)

let benchmarkSearch name : unit Proofview.tactic =
    let open Proofview in
    let open Notations in
    let abstract_time = match !benchmarking with
      | None -> assert false
      | Some t -> t in
    let timeout_command = if !deterministic then fun x -> x else tclTIMEOUT2 abstract_time in
    let max_exec = if !deterministic then Some abstract_time else None in
    let full_name = Names.Constant.to_string name in
    let print_success env (wit, count) start_time =
      let tcs, m = List.split (List.map (fun {tac;focus;prediction_index} ->
          ((tac, focus), prediction_index)) wit) in
      let m = String.concat "." (List.map string_of_int m) in
      let tdiff = string_of_float (Unix.gettimeofday () -. start_time) in
      let open NonLogical in
      let tstring = Pp.string_of_ppcmds (synthesize_tactic env tcs) in
      (make (fun () -> print_to_eval ("\t" ^ m ^ "\t" ^ tstring ^ "\t" ^ tdiff ^ "\t" ^ string_of_int count))) >>
      (print_info (Pp.str ("Proof found for " ^ full_name ^ "!"))) in
    let print_name = NonLogical.make (fun () ->
        print_to_eval ("\n" ^ (full_name) ^ "\t" ^ string_of_int abstract_time)) in
    get_benchmarked () >>= fun benchmarked ->
    if benchmarked then tclUNIT () else
      set_benchmarked () <*>
      let start_time = Unix.gettimeofday () in
      timeout_command (tclENV >>= fun env ->
                       tclLIFT (NonLogical.print_info (Pp.str ("Start proof search for " ^ full_name))) <*>
                       tclLIFT print_name <*>
                       commonSearch max_exec >>=
                       fun m -> tclLIFT (print_success env m start_time))

let nested_search_solutions_field : (glob_tactic_expr * int) list list Evd.Store.field = Evd.Store.field ()
let push_nested_search_solutions tcs =
  modify_field nested_search_solutions_field (fun acc -> tcs :: acc, ()) (fun () -> [])
let empty_nested_search_solutions () =
  modify_field nested_search_solutions_field (fun acc -> [], acc) (fun () -> [])
let userSearch =
    let open Proofview in
    let open Notations in
    tclUNIT () >>= fun () -> commonSearch None >>= fun (wit, count) -> get_search_recursion_depth () >>= fun n ->
    let tcs, _ = List.split (List.map (fun {tac;focus;prediction_index} ->
        ((tac, focus), prediction_index)) wit) in
    if n >= 1 then push_nested_search_solutions tcs else
      empty_nested_search_solutions () >>= fun acc -> tclENV >>= fun env ->
      let main_msg = Pp.(str "Tactician found a proof! The following tactic caches the proof:\n\n" ++
                         synthesize_tactic env tcs) in
      let acc_msg = if List.is_empty acc then Pp.mt () else
          Pp.(str ("\n\nThe tactic above uses nested searching. The following tactics cache those nested searches.\n") ++
              (prlist_with_sep fnl (synthesize_tactic env) acc)) in
      tclLIFT (NonLogical.print_info (Pp.(main_msg ++ acc_msg)))

(* Name globalization *)

(*
let id_of_global env = function
  | ConstRef kn -> Label.to_id (Constant.label kn)
  | IndRef (kn,0) -> Label.to_id (MutInd.label kn)
  | IndRef (kn,i) ->
    (Environ.lookup_mind kn env).mind_packets.(i).mind_typename
  | ConstructRef ((kn,i),j) ->
    (Environ.lookup_mind kn env).mind_packets.(i).mind_consnames.(j-1)
  | VarRef v -> v

let rec dirpath_of_mp = function
  | MPfile sl -> sl
  | MPbound uid -> DirPath.make [MBId.to_id uid]
  | MPdot (mp,l) ->
    Libnames.add_dirpath_suffix (dirpath_of_mp mp) (Label.to_id l)

let dirpath_of_global = function
  | ConstRef kn -> dirpath_of_mp (Constant.modpath kn)
  | IndRef (kn,_) | ConstructRef ((kn,_),_) ->
    dirpath_of_mp (MutInd.modpath kn)
  | VarRef _ -> DirPath.empty

let qualid_of_global env r =
  Libnames.make_qualid (dirpath_of_global r) (id_of_global env r)
*)

(* End name globalization *)

(* Returns true if tactic execution should be skipped *)
let pre_vernac_solve pstate id =
  load_plugins ();
  (* If this needs to work again, put the current name in the evdmap storage *)
  (* if not (Names.Id.equal !current_name new_name) then (
   *   if !featureprinting then print_to_feat ("#lemma " ^ (Names.Id.to_string new_name) ^ "\n");
   * ); *)
  (* print_endline ("db_test: " ^ string_of_int (Predictor.count !db_test));
   * print_endline ("id: " ^ (Int64.to_string id)); *)
  let env = Global.env () in
  match Hashtbl.find_opt int64_to_knn id with
  | Some (db, exn, sideff) ->
    let add db_elem = add_to_db (Inline_private_constants.inline env sideff db_elem) in
    (List.iter add @@ List.rev db; Hashtbl.remove int64_to_knn id;
      match exn with
      | None -> true
      | Some exn -> raise exn)
  | None -> Hashtbl.add int64_to_knn id ([], None, Safe_typing.empty_private_constants); false

let save_exn id exn =
  match Hashtbl.find_opt int64_to_knn id with
  | Some (v, None, sideff) -> Hashtbl.replace int64_to_knn id (v, Some exn, sideff)
  | _ -> assert false (* Should not happen *)

(* Tactic recording tactic *)

let val_tag wit = val_tag (Genarg.topwit wit)
let register_interp0 wit f =
  let open Ftactic.Notations in
  let interp ist v =
    f ist v >>= fun v -> Ftactic.return (Val.inject (val_tag wit) v)
  in
  Geninterp.register_interp0 wit interp

let wit_glbtactic : (Empty.t, glob_tactic_expr, glob_tactic_expr) Genarg.genarg_type =
  let wit = Genarg.create_arg "glbtactic" in
  let () = register_val0 wit None in
  register_interp0 wit (fun ist v -> Ftactic.return v);
  wit

let should_record b =
  b && !global_record

let push_state_tac () =
  let open Proofview in
  let open Notations in
  get_record () >>= fun b -> if not (should_record b) then tclUNIT () else
    push_state_id_stack () <*> Goal.goals >>= record_map (fun x -> x) >>= fun gls ->
    push_goal_stack gls

let record_tac (tac2 : glob_tactic_expr) : unit Proofview.tactic =
  let open Proofview in
  let open Notations in
  let collect_states before_gls after_gls =
    List.map (fun gl_before ->
        let i = get_state_id_goal_top gl_before in
        (gl_before, List.filter_map (fun (j, gl_after) ->
             if i = j then Some gl_after else None) after_gls)) before_gls in
  get_record () >>= fun b -> if not (should_record b) then tclUNIT () else
    tclENV >>= fun env ->
    pop_goal_stack () >>= fun before_gls ->
    Goal.goals >>= record_map (fun x -> x) >>= (fun after_gls ->
        let after_gls = List.map (fun gl -> get_state_id_goal_top gl, gl) after_gls in
        push_localdb (collect_states before_gls after_gls, tac2)
      ) >>= (fun () -> pop_state_id_stack tac2 <*> (* TODO: This is a strange way of doing things, see todo above. *)
                       push_tactic_trace tac2)

        (* Make predictions *)
        (*let r = Predictor.knn db feat in
           let r = List.map (fun (x, y, (z, q)) -> (x, y, q)) r in
           let pp_str = Pp.int (get_k_str r tac) ++ (*(Pp.str " ") ++ (Pptactic.pr_raw_tactic tac) ++*) (Pp.str "\n") in
           append "count.txt" (Pp.string_of_ppcmds pp_str);*)

let ml_record_tac args is =
  (*let num = Tacinterp.Value.cast (Genarg.topwit Tacarg.wit_tactic) (List.hd args) in*)
  let tac = Tacinterp.Value.cast (Genarg.topwit wit_glbtactic) (List.hd args) in
  record_tac tac

let ml_push_state_tac args is =
  push_state_tac ()

let () = register ml_record_tac "recordtac"
let () = register ml_push_state_tac "pushstatetac"

let run_record_tac (tac : glob_tactic_expr) : glob_tactic_expr =
  let enc = Genarg.in_gen (Genarg.glbwit wit_glbtactic) tac in
  TacML (CAst.make ({mltac_name = {mltac_plugin = "recording"; mltac_tactic = "recordtac"}; mltac_index = 0},
                    [TacGeneric enc]))

let run_pushs_state_tac (): glob_tactic_expr =
  (*let tac_glob = Tacintern.intern_pure_tactic*)
  TacML (CAst.make ({mltac_name = {mltac_plugin = "recording"; mltac_tactic = "pushstatetac"}; mltac_index = 0},
                []))

let record_tac_complete orig tac : glob_tactic_expr =
  TacThen (run_pushs_state_tac (), TacThen (tac, run_record_tac orig))

let recorder (tac : glob_tactic_expr) id name : unit Proofview.tactic = (* TODO: Implement self-learning *)
  let open Proofview in
  let open Notations in
  let name = Names.Constant.make2 (Global.current_modpath ()) (Names.Label.of_id name) in
  let save_db env sideff (db : localdb) =
    let tac_pp t = Sexpr.format_oneline (Pptactic.pr_glob_tactic env t) in
    let string_tac t = Pp.string_of_ppcmds (tac_pp t) in
    let tryadd (execs, tac) =
      let s = string_tac tac in
      (* TODO: Move this to annotation time *)
      if (String.equal s "admit" || String.equal s "search" || String.is_prefix "search with cache" s
          || String.is_prefix "tactician ignore" s)
      then () else add_to_db2 id (execs, tac) sideff name;
      try (* This is purely for parsing bug detection and could be removed for performance reasons *)
        let _ = Pcoq.parse_string Pltac.tactic_eoi s in ()
      with e ->
        Feedback.msg_warning (Pp.str (
            "Tactician detected a printing/parsing problem " ^
            "for the following tactic. Please report. " ^ s)) in
    List.iter (fun trp -> tryadd trp) @@ List.rev db; tclUNIT () in
  let rtac = decompose_annotate tac record_tac_complete in
  let ptac = Tacinterp.eval_tactic rtac in
  let ptac = ptac <*> tclENV >>= fun env ->
    tclEVARMAP >>= fun sigma ->
    let sideff = Evd.eval_side_effects sigma in
    empty_localdb () >>= save_db env sideff.seff_private in
  match !benchmarking with
  | None -> ptac
  | Some _ -> benchmarkSearch name <*> ptac

let hide_interp_t global t ot id name =
  let open Proofview in
  let open Notations in
  let hide_interp env =
    let ist = Genintern.empty_glob_sign env in
    let te = Tacintern.intern_pure_tactic ist t in
    let t = recorder te id name in
    match ot with
    | None -> t
    | Some t' -> Tacticals.New.tclTHEN t t'
  in
  if global then
    Proofview.tclENV >>= fun env ->
    hide_interp env
  else
    Proofview.Goal.enter begin fun gl ->
      hide_interp (Proofview.Goal.env gl)
    end

let tactician_ignore t =
  let open Proofview in
  let open Notations in
  get_record () >>= fun b ->
  set_record false <*> t <*> set_record b<|MERGE_RESOLUTION|>--- conflicted
+++ resolved
@@ -296,19 +296,11 @@
 
 let in_db : data_in -> Libobject.obj =
   Libobject.(declare_object { (default_object "LTACRECORD") with
-<<<<<<< HEAD
-                              cache_function = (fun (n,((outcomes, tac) : data_in)) ->
-                                  learner_learn (cache_type n) outcomes tac)
-                            ; load_function = (fun i (n, (outcomes, tac)) ->
-                                  if !global_record then learner_learn (cache_type n) outcomes tac else ())
-                            ; open_function = (fun _ _ (_, (execs, tac)) -> ())
-=======
                               cache_function = (fun (n,((outcomes, name, tac) : data_in)) ->
                                   learner_learn name outcomes tac)
                             ; load_function = (fun i (n, (outcomes, name, tac)) ->
                                   if !global_record then learner_learn name outcomes tac else ())
-                            ; open_function = (fun i (_, (execs, name, tac)) -> ())
->>>>>>> 852d1634
+                            ; open_function = (fun _ _ (_, (execs, name, tac)) -> ())
                             ; classify_function = (fun data -> Libobject.Substitute data)
                             ; subst_function = (fun x ->
                                 load_plugins (); subst_outcomes x)
