open Ltac_plugin

open Util
open Tactician_util
open Tacexpr
open Tacenv
open Loadpath
open Geninterp
open Tactic_learner_internal
open TS
open Tactic_annotate
open Cook_tacexpr
open Search_strategy_internal

let append file str =
  let oc = open_out_gen [Open_creat; Open_text; Open_append] 0o640 file in
  output_string oc str;
  close_out oc

let open_permanently file =
  open_out_gen [Open_creat; Open_text; Open_trunc; Open_wronly] 0o640 file

let select_v_file ~warn loadpath base =
  let find ext =
    let loadpath = List.map fst loadpath in
    try
      let name = Names.Id.to_string base ^ ext in
      let lpath, file =
        System.where_in_path ~warn loadpath name in
      Some (lpath, file)
    with Not_found -> None in
  match find ".v" with
  | None ->
    Error LibNotFound
  | Some res ->
    Ok res

let load_path_to_physical t =
  let printed = pp t in
  let path = match Pp.repr printed with
  | Pp.Ppcmd_box (_, k) -> (match Pp.repr k with
    | Pp.Ppcmd_glue ks -> (match Pp.repr (List.nth ks 2) with
      | Pp.Ppcmd_string s -> s
      | _ -> assert false)
    | _ -> assert false)
  | _ -> assert false in
  path

let filter_path f =
  let rec aux = function
  | [] -> []
  | p :: l ->
    if f (logical p) then (load_path_to_physical p, logical p) :: aux l
    else aux l
  in
  aux (get_load_paths ())

let locate_absolute_library dir : CUnix.physical_path locate_result =
  (* Search in loadpath *)
  let pref, base = Libnames.split_dirpath dir in
  let loadpath = filter_path (fun dir -> Names.DirPath.equal dir pref) in
  match loadpath with
  | [] -> Error LibUnmappedDir
  | _ ->
    match select_v_file ~warn:false loadpath base with
    | Ok (_, file) -> Ok file
    | Error fail -> Error fail

let try_locate_absolute_library dir =
  match locate_absolute_library dir with
  | Ok res -> Some res
  | Error LibUnmappedDir ->
    None
  | Error LibNotFound ->
    None

let benchmarking = ref None
let featureprinting = ref false
let deterministic = ref false

let base_filename =
  let dirpath = Global.current_dirpath () in
  Option.map (fun f -> Filename.remove_extension f) (try_locate_absolute_library dirpath)

let feat_file =
  let file = ref None in
  (fun () ->
    match !file with
      | None -> let filename = Option.default "" base_filename ^ ".feat" in
        let k = open_permanently filename in
        file := Some k;
        k
      | Some f -> f)

let eval_file =
  let file = ref None in
  (fun () ->
     match !file with
     | None -> let filename = Option.default "" base_filename ^ ".bench" in
       let k = open_permanently filename in
       file := Some k;
       k
     | Some f -> f)

let print_to_feat str =
  output_string (feat_file ()) str;
  flush (feat_file ())

let print_to_eval str =
  output_string (eval_file ()) str;
  flush (eval_file ())

let benchoptions = Goptions.{optdepr = false;
                             optkey = ["Tactician"; "Benchmark"];
                             optread = (fun () -> !benchmarking);
                             optwrite = (fun b -> benchmarking := b;
                                          match b with
                                          | Some _ -> (match base_filename with
                                              | None -> Feedback.msg_notice (
                                                  Pp.str "No source file could be found. Disabling benchmarking.");
                                                benchmarking := None
                                              | Some _ ->
                                                disable_queue (); ignore (eval_file ()))
                                          | _ -> ())}
let deterministicoptions = Goptions.{optdepr = false;
                             optkey = ["Tactician"; "Benchmark"; "Deterministic"];
                             optread = (fun () -> !deterministic);
                             optwrite = (fun b -> deterministic := b)}
let featureoptions = Goptions.{optdepr = false;
                               optkey = ["Tactician"; "Output"; "Features"];
                               optread = (fun () -> !featureprinting);
                               optwrite = (fun b -> featureprinting := b; if b then
                                              (match base_filename with
                                              | None -> Feedback.msg_notice (
                                                  Pp.str "No source file could be found. Disabling feature writing.");
                                                benchmarking := None
                                              | Some _ -> ignore (feat_file ())))}

let () = Goptions.declare_int_option benchoptions
let () = Goptions.declare_bool_option deterministicoptions
let () = Goptions.declare_bool_option featureoptions

let global_record = ref true
let recordoptions = Goptions.{optdepr = false;
                              optkey = ["Tactician"; "Record"];
                              optread = (fun () -> !global_record);
                              optwrite = (fun b -> global_record := b)}
let _ = Goptions.declare_bool_option recordoptions

let _ = Random.self_init ()

type data_in = outcome list * tactic

(* TODO: In interactive mode this is a memory leak, but it seems difficult to properly clean this table *)
(* It might be possible to completely empty the db when a new lemma starts. *)
type semilocaldb = data_in list
let int64_to_knn : (Int64.t, semilocaldb * exn option) Hashtbl.t = Hashtbl.create 10

let subst_outcomes (s, (outcomes, tac)) =
  let subst_tac tac =
    let tac = tactic_repr tac in
    TS.tactic_make (Tacsubst.subst_tactic s tac) in
  let subst_named_context =
    let open Mod_subst in
    let open Context in
    List.map (function
        | Named.Declaration.LocalAssum (id, typ) ->
          Named.Declaration.LocalAssum (id, subst_mps s typ)
        | Named.Declaration.LocalDef (id, term, typ) ->
          Named.Declaration.LocalDef (id, subst_mps s term, subst_mps s typ)
      ) in
  let subst_pf (hyps, g) = Mod_subst.(subst_named_context hyps, subst_mps s g) in
  let rec subst_pd = function
    | End -> End
    | Step ps -> Step (subst_ps ps)
  and subst_ps {executions; tactic} =
    { executions = List.map (fun (ps, pd) -> subst_pf ps, subst_pd pd) executions
    ; tactic = subst_tac tactic } in 
  let outcomes = List.map (fun {parents; siblings; before; after} ->
      { parents = List.map (fun (psa, pse) -> (subst_pf psa, subst_ps pse)) parents
      ; siblings = subst_pd siblings
      ; before = subst_pf before
      ; after = List.map subst_pf after }) outcomes in
  (outcomes, subst_tac tac)

let tmp_ltac_defs = Summary.ref ~name:"TACTICIANTMPSECTION" []
let in_section_ltac_defs : (Names.KerName.t * glob_tactic_expr) list -> Libobject.obj =
  Libobject.(declare_object (local_object "LTACRECORDSECTIONLTACS"
                               ~cache:(fun (obj, p) -> tmp_ltac_defs := p::!tmp_ltac_defs)
                               ~discharge:(fun (obj, p) -> Some p)))

let rec with_let_prefix ltac_defs tac =
  let names = List.fold_right Names.KNset.add
      (List.concat (List.map (List.map fst) ltac_defs)) Names.KNset.empty in
  let tac, all, ids = rebuild names tac in
  let kername_tolname id = CAst.make (Names.(Name.mk_name (Label.to_id (KerName.label id)))) in
  let ltac_to_let rem_defs ltacset int =
    TacLetIn (true,
              List.map (fun (id, tac) -> (kername_tolname id, Tacexp (with_let_prefix rem_defs tac))) ltacset,
              int) in
  let rec prefix acc = function
    | [] -> acc
    | ltacset::rem ->
      let set_occurs = all || List.fold_right (fun (id, _) b ->
          b || Names.KNset.mem id ids) ltacset false in
      if set_occurs then
        prefix (ltac_to_let rem ltacset acc) rem else
        prefix acc rem in
  prefix tac ltac_defs

let rebuild_outcomes (outcomes, tac) =
  let rebuild_tac tac = tactic_make (with_let_prefix !tmp_ltac_defs (tactic_repr tac)) in
  let rec rebuild_pd = function
    | End -> End
    | Step ps -> Step (rebuild_ps ps)
  and rebuild_ps {executions; tactic} =
    { executions = List.map (fun (ps, pd) -> ps, rebuild_pd pd) executions
    ; tactic = rebuild_tac tactic } in 
  let outcomes = List.map (fun {parents; siblings; before; after} ->
      { parents = List.map (fun (psa, pse) -> (psa, rebuild_ps pse)) parents
      ; siblings = rebuild_pd siblings
      ; before; after }) outcomes in
  (outcomes, rebuild_tac tac)

let discharge_outcomes env (outcomes, tac) =
  if !tmp_ltac_defs = [] then (outcomes, tac) else
    let genarg_print_tac tac =
    let tac = tactic_repr tac in
    TS.tactic_make (discharge env tac) in
    let rec genarg_print_pd = function
      | End -> End
      | Step ps -> Step (genarg_print_ps ps)
    and genarg_print_ps {executions; tactic} =
      { executions = List.map (fun (ps, pd) -> ps, genarg_print_pd pd) executions
      ; tactic = genarg_print_tac tactic } in
    let outcomes = List.map (fun {parents; siblings; before; after} ->
        { parents = List.map (fun (psa, pse) -> (psa, genarg_print_ps pse)) parents
        ; siblings = genarg_print_pd siblings
        ; before; after }) outcomes in
    (outcomes, genarg_print_tac tac)

let section_ltac_helper bodies =
  tmp_ltac_defs := []; (* Safe to discard tmp state from old section discharge *)
  let ist = Tacintern.make_empty_glob_sign () in
  let intern t = Tacintern.intern_tactic_or_tacarg ist t in
  let def_trans = function
    | TacticDefinition (id, tac) ->
      Lib.make_kn CAst.(id.v), intern tac
    | TacticRedefinition (id, tac) ->
      Tacenv.locate_tactic id, intern tac in
  if not (Global.sections_are_opened ()) then () else
    Lib.add_anonymous_leaf (in_section_ltac_defs (List.map def_trans bodies))

(* TODO: Ugly hack. It seems impossible to obtain the Kername that a notation
   was assigned from outside Tacentries or Tacenv. Therefore we simulate the
   Kernname generation function in Tacenv. However, we don't know how many
   times it was called before, so we have to do a search to find the correct id. *)
let find_last_key : (string * string option) Tacentries.grammar_tactic_prod_item_expr list -> Names.KerName.t =
  let open Tacentries in
  let open Names in
  let id = Summary.ref ~name:"TACTICIAN-NOTATION-COUNTER" 0 in
  fun prods ->
    let map = function
      | TacTerm s -> s
      | TacNonTerm _ -> "#"
    in
    let prods = String.concat "_" (List.map map prods) in
    let rec next () =
      let cur = incr id; !id in
      (* We embed the hash of the kernel name in the label so that the identifier
         should be mostly unique. This ensures that including two modules
         together won't confuse the corresponding labels. *)
      let hash = (cur lxor (ModPath.hash (Lib.current_mp ()))) land 0x7FFFFFFF in
      let lbl = Id.of_string_soft (Printf.sprintf "%s_%08X" prods hash) in
      let name = Lib.make_kn lbl in
      if Tacenv.check_alias name then name else next () in
    next ()

let section_notation_helper prods e =
  tmp_ltac_defs := []; (* Safe to discard tmp state from old section discharge *)
  if Global.sections_are_opened () then
    let id = find_last_key prods in
    let alias = Tacenv.interp_alias id in
    let func = TacFun (List.map Names.Name.mk_name alias.alias_args, alias.alias_body) in
    Lib.add_anonymous_leaf (in_section_ltac_defs [id, func])

(* TODO: Determining where we have to call this exactly is tricky business *)
let load_plugins () =
  let open Mltop in
  let plugins = [("ssreflect_plugin", "tactician_ssreflect_plugin")] in
  let load (dep, target) =
    if module_is_known dep && not (module_is_known target) then
      declare_ml_modules false [target] in
  List.iter load plugins

let cache_type n =
  let dirp = Global.current_dirpath () in
  if Libnames.is_dirpath_prefix_of dirp (fst @@ Libnames.repr_path @@ fst n) then File else Dependency

let in_db : data_in -> Libobject.obj =
  Libobject.(declare_object { (default_object "LTACRECORD") with
<<<<<<< HEAD
                              cache_function = (fun (_,((outcomes, tac) : data_in)) ->
                                  learner_learn File outcomes tac)
                            ; load_function = (fun i (_, (outcomes, tac)) ->
                                  if !global_record then learner_learn Dependency outcomes tac else ())
                            ; open_function = (fun _ _ (_, (execs, tac)) -> ())
=======
                              cache_function = (fun (n,((outcomes, tac) : data_in)) ->
                                  learner_learn (cache_type n) outcomes tac)
                            ; load_function = (fun i (n, (outcomes, tac)) ->
                                  if !global_record then learner_learn (cache_type n) outcomes tac else ())
                            ; open_function = (fun i (_, (execs, tac)) -> ())
>>>>>>> 7e916ba2
                            ; classify_function = (fun data -> Libobject.Substitute data)
                            ; subst_function = (fun x ->
                                load_plugins (); subst_outcomes x)
                            ; discharge_function = (fun (obj, data) ->
                                load_plugins ();
                                let env = Global.env () in
                                Some (discharge_outcomes env data))
                            ; rebuild_function = (fun data ->
                                rebuild_outcomes data)
                            })

let add_to_db (x : data_in) =
  Lib.add_anonymous_leaf (in_db x)

(* Types and accessors for state in the proof monad *)
type localdb = ((Proofview.Goal.t * Proofview.Goal.t list) list * glob_tactic_expr) list
type goal_stack = Proofview.Goal.t list list
type tactic_trace = glob_tactic_expr list
type state_id_stack = int list

let record_field : bool Evd.Store.field = Evd.Store.field ()
let localdb_field : localdb Evd.Store.field = Evd.Store.field ()
let goal_stack_field : goal_stack Evd.Store.field = Evd.Store.field ()
let tactic_trace_field : tactic_trace Proofview_monad.StateStore.field = Proofview_monad.StateStore.field ()
let state_id_stack_field : state_id_stack Proofview_monad.StateStore.field = Proofview_monad.StateStore.field ()

let modify_field fi g d =
  let open Proofview in
  let open Notations in
  tclEVARMAP >>= fun evm ->
  let store = Evd.get_extra_data evm in
  let data = match Evd.Store.get store fi with
    | None -> d ()
    | Some x -> x in
  let data', ret = g data in
  let evm' = Evd.set_extra_data (Evd.Store.set store fi data') evm in
  Unsafe.tclEVARS evm' <*> tclUNIT ret

let modify_field_goals fi g d =
  let open Proofview in
  let open Notations in
  let open Proofview_monad in
  Unsafe.tclGETGOALS >>= fun gls ->
  let gls', ret = List.split (List.mapi (fun i gl ->
      let bare = drop_state gl in
      let state = get_state gl in
      let data = match StateStore.get state fi with
        | None -> (d i)
        | Some x -> x in
      let data', ret = g i data in
      let state' = StateStore.set state fi data' in
      goal_with_state bare state', ret
    ) gls) in
  Unsafe.tclSETGOALS gls' <*> tclUNIT ret

let get_field_goal2 fi gl d =
  let open Proofview in
  let open Proofview_monad in
  let state = Goal.state gl in
  match StateStore.get state fi with
  | None -> d ()
  | Some x -> x

let warn () = Feedback.msg_warning (Pp.str ("Tactician has uncovered a bug. Please report. "))

let set_record b =
  modify_field record_field (fun _ -> b, ()) (fun i -> true)

let get_record () =
  modify_field record_field (fun b -> b, b) (fun i -> true)

let push_localdb x =
  modify_field localdb_field (fun db -> x::db, ()) (fun () -> [])

let empty_localdb () =
  modify_field localdb_field (fun db -> [], db) (fun () -> [])

let push_goal_stack gls =
  let open Proofview in
  let open Notations in
  modify_field goal_stack_field (fun st -> gls::st, ()) (fun () -> []) >>=
  fun _ -> tclUNIT ()

let pop_goal_stack () =
  modify_field goal_stack_field (fun st -> List.tl st, List.hd st) (fun () -> assert false)

let push_state_id_stack () =
  let open Proofview in
  let open Notations in
  modify_field_goals state_id_stack_field (fun i st -> i::st, ()) (fun i -> []) >>=
  fun _ -> tclUNIT ()

let pop_state_id_stack () =
  let open Proofview in
  let open Notations in
  (* Sometimes, a new goal does not inherit its id from its parent, and thus the id stack
     is too short. This happens for example when using `unshelve`. In that case, we assign 0 *)
  modify_field_goals state_id_stack_field (fun i st ->
      match st with | [] -> warn (); [], 0 | x::xs -> xs, x)
    (fun _ -> []) >>=
  fun _ -> tclUNIT ()

(* TODO: We access this field from the Proofview.Goal.state, because I want to make
sure we only process user-visible goals. This is a bit convoluted though, because now
we access the top of the stack here, and then pop the stack with `pop_state_id_stack`. *)
let get_state_id_goal_top gl =
  (* Sometimes, a new goal does not inherit its id from its parent, and thus the id stack
     is too short. This happens for example when using `unshelve`. In that case, we assign 0 *)
  List.hd (get_field_goal2 state_id_stack_field gl (fun () -> [0]))

let push_tactic_trace tac =
  let open Proofview in
  let open Notations in
  modify_field_goals tactic_trace_field (fun i st -> tac::st, ()) (fun i -> []) >>=
  fun _ -> tclUNIT ()

let get_tactic_trace gl =
  get_field_goal2 tactic_trace_field gl (fun _ -> [])

let mk_outcome (st, sts) =
  (* let mem = (List.map TS.tactic_make (get_tactic_trace st)) in *)
  let st : proof_state = goal_to_proof_state st in
  { parents = [] (* List.map (fun tac -> (st (\* TODO: Fix *\), { executions = []; tactic = tac })) mem *)
  ; siblings = End
  ; before = st
  ; after = [] (* List.map goal_to_proof_state sts *) }

let add_to_db2 id ((outcomes, tac) : (Proofview.Goal.t * Proofview.Goal.t list) list *
                                     glob_tactic_expr) =
  let tac = TS.tactic_make tac in
  let outcomes = List.map mk_outcome outcomes in
  add_to_db (outcomes, tac);
  let semidb, exn = Hashtbl.find int64_to_knn id in
  Hashtbl.replace int64_to_knn id ((outcomes, tac)::semidb, exn);
  if !featureprinting then (
    (* let h s = string_of_int (Hashtbl.hash s) in
     * (\* let l2s fs = "[" ^ (String.concat ", " (List.map (fun x -> string_of_int x) fs)) ^ "]" in *\)
     * let p2s x = proof_state_to_json x in *)
    let entry (outcomes, tac) =
      "Not implemented curretnly" in
      (* "{\"before\": [" ^ String.concat ", " (List.map p2s before) ^ "]\n" ^
       * ", \"tacid\": " ^ (\*Base64.encode_string*\) h tac ^  "\n" ^
       * ", \"after\": [" ^ String.concat ", " (List.map p2s after) ^ "]}\n" in *)
    print_to_feat (entry (outcomes, tac)))

(* let features term = List.map Hashtbl.hash (Features.extract_features (Hh_term.hhterm_of (Hh_term.econstr_to_constr term)))
 * 
 * let goal_to_features gl =
 *        let goal = Proofview.Goal.concl gl in
 *        let hyps = Proofview.Goal.hyps gl in
 *        let hyps_features =
 *           List.map
 *             (fun pt -> match pt with
 *                  | Context.Named.Declaration.LocalAssum (id, typ) ->
 *                    features typ
 *                  | Context.Named.Declaration.LocalDef (id, term, typ) ->
 *                    List.append (features term) (features typ))
 *             hyps in
 *        let feats = (List.append (features goal) (List.concat hyps_features)) in
 *        (\*let feats = List.map Hashtbl.hash feats in*\)
 *        List.sort(\*_uniq*\) Int.compare feats *)

let record_map (f : Proofview.Goal.t -> 'a)
    (gls : Proofview.Goal.t Proofview.tactic list) : 'a list Proofview.tactic =
  let rec aux gls acc =
    let open Proofview.Notations in
    match gls with
    | [] -> Proofview.tclUNIT (acc)
    | gl::gls' -> gl >>= fun gl' -> aux gls' (f gl' :: acc) in
  aux gls []

(* let () = Vernacentries.requirehook := (fun files ->
 *   let newrequires = List.map (fun (pair) -> CUnix.canonical_path_name (snd pair)) files in
 *   let newrequires = List.map (fun (file) -> (String.sub file 0 (String.length file - 2)) ^ "feat") newrequires in
 *   requires := List.append newrequires !requires
 * ) *)

let firstn n l =
  let rec aux acc n l =
    match n, l with
    | 0, _ -> List.rev acc
    | n, h::t -> aux (h::acc) (pred n) t
    | _ -> List.rev acc
  in
  aux [] n l

let get_k_str ranking comp =
    let rec get_k' acc ranking =
    match ranking with
    | (_, f, o) :: r -> if String.equal o comp then acc else get_k' (1 + acc) r
    | [] -> -1
    in get_k' 0 ranking

let mk_ml_tac tac = fun args is -> tac

let register tac name =
  let fullname = {mltac_plugin = "recording"; mltac_tactic = name} in
  register_ml_tactic fullname [| tac |]

let run_ml_tac name = TacML (CAst.make ({mltac_name = {mltac_plugin = "recording"; mltac_tactic = name}; mltac_index = 0}, []))

(* Running predicted tactics *)

let parse_tac tac =
    try
      Tacinterp.eval_tactic tac
    with
    e -> print_endline (Printexc.to_string e); flush_all (); assert false

let print_goal_short = Proofview.Goal.enter
    (fun gl ->
       let env = Proofview.Goal.env gl in
       let sigma = Proofview.Goal.sigma gl in
       let goal = Proofview.Goal.concl gl in
       (Proofview.tclLIFT (Proofview.NonLogical.print_info (Printer.pr_econstr_env env sigma (goal)))))

let synthesize_tactic (env : Environ.env) tcs =
  let tac_pp t = Sexpr.format_oneline (Pptactic.pr_glob_tactic env t) in
  Pp.(h 0 (str "search" ++ ws 1 ++ str "with" ++ ws 1 ++ str "cache" ++ ws 1 ++
           Pp.str "(" ++ (prlist_with_sep
                            (fun () -> str "; ")
                            (fun (t, i) -> str "only" ++ ws 1 ++ int (1+i) ++ str ":" ++ ws 1 ++ tac_pp t)
                            (Stdlib.List.rev tcs)) ++ str (").")))

type witness_elem =
  { tac : glob_tactic_expr
  ; focus : int
  ; prediction_index : int }
let search_witness_field : witness_elem list Evd.Store.field = Evd.Store.field ()
let push_witness w =
  modify_field search_witness_field (fun s -> w::s, ()) (fun () -> [])
let get_witness () =
  modify_field search_witness_field (fun n -> n, n) (fun () -> [])
let empty_witness () =
  modify_field search_witness_field (fun n -> [], ()) (fun () -> [])

let tclDebugTac t env debug =
    let open Proofview in
    let open Notations in
    let tac2 = parse_tac t in
    let tac2 = tclTIMEOUT 1 tac2 in
    (* let tac2 = tclUNIT () >>= fun () ->
     *     try
     *         tac2 >>= (fun () -> CErrors.user_err (Pp.str "blaat"))
     *     with e -> print_endline (Printexc.to_string e); print_endline "hahahah dom"; assert false; Tacticals.New.tclZEROMSG (Pp.str "Tactic error")
     * in *)
    if debug then
    (
      get_witness () >>= fun wit ->
      let tcs, mark = List.split (List.map (fun {tac;focus;prediction_index} ->
          ((tac, focus), prediction_index)) wit) in
      let mark = String.concat "." (List.map string_of_int mark) in
      (tclLIFT (NonLogical.print_info (Pp.str "------------------------------"))) <*>
      (tclLIFT (NonLogical.print_info (Pp.str mark))) <*>
      (tclLIFT (NonLogical.print_info (synthesize_tactic env tcs))) <*>
      (tclLIFT (NonLogical.print_info (Pp.app (Pp.str "Exec: ") (Pptactic.pr_glob_tactic env t)))) <*>
      print_goal_short <*>
      tclPROGRESS tac2)
    else tclPROGRESS tac2

let rec tclFold2 (d : 'a) (tac : 'a -> 'a Proofview.tactic) : 'a Proofview.tactic =
    let open Proofview in
    let open Notations in
    (tclFOCUS ~nosuchgoal:(tclUNIT None) 1 1 (tac d >>= (fun x -> tclUNIT (Some x)))) >>=
    function
    | None -> tclUNIT d
    | Some x -> tclFold2 x tac

let predict =
  let open Proofview in
  let open Notations in
  Goal.goals >>= record_map (fun x -> x) >>= fun gls ->
  let situation = List.map (fun gl ->
      let ps = goal_to_proof_state gl in
      { parents = List.map (fun tac -> (ps (* TODO: Fix *), { executions = [](*TODO: Fix*); tactic = tac }))
            ([] (* List.map TS.tactic_make (get_tactic_trace gl) *))
      ; siblings = End
      ; state = ps}) gls in
  (* Coq stores goals in reverse order, so we present them in an intuitive order.
     Note that the tclFocus function also internally reverses the list, so focussing
     on goal zero will focus in the first goal of the reversed `situation` *)
  tclUNIT (learner_predict (List.rev situation))

let filterTactics p q (tacs : Tactic_learner_internal.TS.prediction IStream.t) =
  let exception SuccessException of bool in
  let open Proofview in
  let open Notations in
  let rec aux n m tacs solve progress = match n = 0 || m = 0, IStream.peek tacs with
    | true, _ | _, IStream.Nil -> tclUNIT (firstn p (List.rev (if List.is_empty solve then progress else solve)))
    | false, IStream.Cons (Tactic_learner_internal.TS.{ tactic; _} as p, tacs) ->
      let tactic = parse_tac (tactic_repr tactic) in
      tclOR (
        tclPROGRESS (tclTIMEOUT 1 tactic) <*>
        (tclINDEPENDENT (tclZERO (SuccessException false))) <*> tclZERO (SuccessException true))
        (function
          | (SuccessException true, _) -> aux (n - 1) m tacs (p::solve) progress
          | (SuccessException false, _) -> aux n (m - 1) tacs solve (p::progress)
          | _ -> aux n m tacs solve progress)
  in aux p q tacs [] []

let print_rank debug env rank =
  let tac_pp env t = Sexpr.format_oneline (Pptactic.pr_glob_tactic env t) in
  let strs = List.map (fun (x, t) -> (if debug then Printf.sprintf "%.4f " x else "") ^
                                     (Pp.string_of_ppcmds (tac_pp env t))) rank in
  Pp.str (String.concat "\n" strs)

let userPredict =
  let debug = false in
  let open Proofview in
  let open Notations in
  tclENV >>= fun env -> predict >>=
  (if debug then (fun r -> tclUNIT (to_list 10 r)) else filterTactics 10 10000) >>= fun r ->
  let r = List.map (fun ({confidence; focus; tactic} : Tactic_learner_internal.TS.prediction) ->
      (confidence, focus, tactic)) r in
  let r = List.map (fun (x, _, (y, _)) -> (x, y)) r in
  (* Print predictions *)
  (Proofview.tclLIFT (if List.is_empty r then
                        NonLogical.print_info (Pp.str "Ran out of suggestions to give...") else
                        Proofview.NonLogical.print_info (print_rank debug env r)))

let tac_exec_count = ref 0
let tacpredict max_reached =
  let open Proofview in
  let open Notations in
  predict >>= fun predictions ->
  let taceval i focus (t, h) = tclUNIT () >>= fun () ->
    if max_reached () then Tacticals.New.tclZEROMSG (Pp.str "Ran out of executions") else
      tclFOCUS ~nosuchgoal:(Tacticals.New.tclZEROMSG (Pp.str "Predictor gave wrong focus"))
        (focus+1) (focus+1)
        (Goal.enter_one (fun gl ->
             let env = Goal.env gl in
             push_witness { tac = t; focus; prediction_index = i } <*>
             (tac_exec_count := 1 + !tac_exec_count;
              tclDebugTac t env false) >>= fun () ->
             Goal.goals >>= fun gls ->
             let outcome = mk_outcome (gl, gls) in
             tclUNIT (learner_evaluate outcome (t, h)))) in
  let transform i (r : Tactic_learner_internal.TS.prediction) =
    { confidence = r.confidence; focus = r.focus; tactic = taceval i r.focus r.tactic } in
  tclUNIT (mapi (fun i p -> transform i p) predictions)

let tclTIMEOUT2 n t =
  Proofview.tclOR
    (Timeouttac.ptimeout n t)
    begin function (e, info) -> match e with
      | Logic_monad.Tac_Timeout -> Tacticals.New.tclZEROMSG (Pp.str "timout")
      | e -> Tacticals.New.tclZEROMSG (Pp.str "haha")
    end

let contains s1 s2 =
    let re = Str.regexp_string s2
    in
        try ignore (Str.search_forward re s1 0); true
        with Not_found -> false

let search_recursion_depth_field : int Evd.Store.field = Evd.Store.field ()
let max_recursion_depth = 2
let inc_search_recursion_depth () =
  modify_field search_recursion_depth_field (fun n -> 1+n, n) (fun () -> 0)
let dec_search_recursion_depth () =
  modify_field search_recursion_depth_field (fun n -> (if n <= 0 then 0 else n - 1), ()) (fun () -> 0)
let get_search_recursion_depth () =
  modify_field search_recursion_depth_field (fun n -> n, n) (fun () -> 0)

let commonSearch max_exec =
    let open Proofview in
    let open Notations in
    (* TODO: Remove this hack *)
    let max_reached () = match max_exec with
      | None -> false
      | Some t -> !tac_exec_count >= t in
    (* We want to allow at least one nested search, such that users can embed search in more complicated
       expressions. But allowing infinite nesting will just lead to divergence. *)
    inc_search_recursion_depth () >>= fun n ->
    if n >= max_recursion_depth then Tacticals.New.tclZEROMSG (Pp.str "too much search nesting") else
      tclLIFT (NonLogical.make (fun () -> CWarnings.get_flags ())) >>= (fun oldFlags ->
          (* TODO: Find a way to reset dumbglob to original value. This is a temporary hack. *)
          let doFlags = n = 0 in
          let setFlags () = if not doFlags then tclUNIT () else tclLIFT (NonLogical.make (fun () ->
              Dumpglob.continue (); CWarnings.set_flags (oldFlags))) in
          (if not doFlags then tclUNIT () else
             tclLIFT (NonLogical.make (fun () ->
                 tac_exec_count := 0; Dumpglob.pause(); CWarnings.set_flags ("-all"))))
          <*> tclOR
            (tclONCE (Tacticals.New.tclCOMPLETE (search_with_strategy max_reached (tacpredict max_reached))) <*>
             get_witness () >>= fun wit -> empty_witness () <*>
             dec_search_recursion_depth () >>= fun () -> setFlags () <*> tclUNIT (wit, !tac_exec_count))
            (fun (e, i) -> setFlags () <*> tclZERO ~info:i e))

let benchmarked_field : bool Evd.Store.field = Evd.Store.field ()
let get_benchmarked () =
  modify_field benchmarked_field (fun b -> b, b) (fun () -> false)
let set_benchmarked () =
  modify_field benchmarked_field (fun _ -> true, ()) (fun () -> true)

let benchmarkSearch name : unit Proofview.tactic =
    let open Proofview in
    let open Notations in
    let modpath = Global.current_modpath () in
    let abstract_time = match !benchmarking with
      | None -> assert false
      | Some t -> t in
    let timeout_command = if !deterministic then fun x -> x else tclTIMEOUT2 abstract_time in
    let max_exec = if !deterministic then Some abstract_time else None in
    let full_name = Names.ModPath.to_string modpath ^ "." ^ Names.Id.to_string name in
    let print_success env (wit, count) start_time =
      let tcs, m = List.split (List.map (fun {tac;focus;prediction_index} ->
          ((tac, focus), prediction_index)) wit) in
      let m = String.concat "." (List.map string_of_int m) in
      let tdiff = string_of_float (Unix.gettimeofday () -. start_time) in
      let open NonLogical in
      let tstring = Pp.string_of_ppcmds (synthesize_tactic env tcs) in
      (make (fun () -> print_to_eval ("\t" ^ m ^ "\t" ^ tstring ^ "\t" ^ tdiff ^ "\t" ^ string_of_int count))) >>
      (print_info (Pp.str ("Proof found for " ^ full_name ^ "!"))) in
    let print_name = NonLogical.make (fun () ->
        print_to_eval ("\n" ^ (full_name) ^ "\t" ^ string_of_int abstract_time)) in
    get_benchmarked () >>= fun benchmarked ->
    if benchmarked then tclUNIT () else
      set_benchmarked () <*>
      let start_time = Unix.gettimeofday () in
      timeout_command (tclENV >>= fun env ->
                       tclLIFT (NonLogical.print_info (Pp.str ("Start proof search for " ^ full_name))) <*>
                       tclLIFT print_name <*>
                       commonSearch max_exec >>=
                       fun m -> tclLIFT (print_success env m start_time))

let nested_search_solutions_field : (glob_tactic_expr * int) list list Evd.Store.field = Evd.Store.field ()
let push_nested_search_solutions tcs =
  modify_field nested_search_solutions_field (fun acc -> tcs :: acc, ()) (fun () -> [])
let empty_nested_search_solutions () =
  modify_field nested_search_solutions_field (fun acc -> [], acc) (fun () -> [])
let userSearch =
    let open Proofview in
    let open Notations in
    tclUNIT () >>= fun () -> commonSearch None >>= fun (wit, count) -> get_search_recursion_depth () >>= fun n ->
    let tcs, _ = List.split (List.map (fun {tac;focus;prediction_index} ->
        ((tac, focus), prediction_index)) wit) in
    if n >= 1 then push_nested_search_solutions tcs else
      empty_nested_search_solutions () >>= fun acc -> tclENV >>= fun env ->
      let main_msg = Pp.(str "Tactician found a proof! The following tactic caches the proof:\n\n" ++
                         synthesize_tactic env tcs) in
      let acc_msg = if List.is_empty acc then Pp.mt () else
          Pp.(str ("\n\nThe tactic above uses nested searching. The following tactics cache those nested searches.\n") ++
              (prlist_with_sep fnl (synthesize_tactic env) acc)) in
      tclLIFT (NonLogical.print_info (Pp.(main_msg ++ acc_msg)))

(* Name globalization *)

(*
let id_of_global env = function
  | ConstRef kn -> Label.to_id (Constant.label kn)
  | IndRef (kn,0) -> Label.to_id (MutInd.label kn)
  | IndRef (kn,i) ->
    (Environ.lookup_mind kn env).mind_packets.(i).mind_typename
  | ConstructRef ((kn,i),j) ->
    (Environ.lookup_mind kn env).mind_packets.(i).mind_consnames.(j-1)
  | VarRef v -> v

let rec dirpath_of_mp = function
  | MPfile sl -> sl
  | MPbound uid -> DirPath.make [MBId.to_id uid]
  | MPdot (mp,l) ->
    Libnames.add_dirpath_suffix (dirpath_of_mp mp) (Label.to_id l)

let dirpath_of_global = function
  | ConstRef kn -> dirpath_of_mp (Constant.modpath kn)
  | IndRef (kn,_) | ConstructRef ((kn,_),_) ->
    dirpath_of_mp (MutInd.modpath kn)
  | VarRef _ -> DirPath.empty

let qualid_of_global env r =
  Libnames.make_qualid (dirpath_of_global r) (id_of_global env r)
*)

(* End name globalization *)

(* Returns true if tactic execution should be skipped *)
let pre_vernac_solve pstate id =
  load_plugins ();
  (* If this needs to work again, put the current name in the evdmap storage *)
  (* if not (Names.Id.equal !current_name new_name) then (
   *   if !featureprinting then print_to_feat ("#lemma " ^ (Names.Id.to_string new_name) ^ "\n");
   * ); *)
  (* print_endline ("db_test: " ^ string_of_int (Predictor.count !db_test));
   * print_endline ("id: " ^ (Int64.to_string id)); *)
  match Hashtbl.find_opt int64_to_knn id with
  | Some (db, exn) -> (List.iter add_to_db db; Hashtbl.remove int64_to_knn id;
      match exn with
      | None -> true
      | Some exn -> raise exn)
  | None -> Hashtbl.add int64_to_knn id ([], None); false

let save_exn id exn =
  match Hashtbl.find_opt int64_to_knn id with
  | Some (v, None) -> Hashtbl.replace int64_to_knn id (v, Some exn)
  | _ -> assert false (* Should not happen *)

(* Tactic recording tactic *)

let val_tag wit = val_tag (Genarg.topwit wit)
let register_interp0 wit f =
  let open Ftactic.Notations in
  let interp ist v =
    f ist v >>= fun v -> Ftactic.return (Val.inject (val_tag wit) v)
  in
  Geninterp.register_interp0 wit interp

let wit_glbtactic : (Empty.t, glob_tactic_expr, glob_tactic_expr) Genarg.genarg_type =
  let wit = Genarg.create_arg "glbtactic" in
  let () = register_val0 wit None in
  register_interp0 wit (fun ist v -> Ftactic.return v);
  wit

let should_record b =
  b && !global_record

let push_state_tac () =
  let open Proofview in
  let open Notations in
  get_record () >>= fun b -> if not (should_record b) then tclUNIT () else
    push_state_id_stack () <*> Goal.goals >>= record_map (fun x -> x) >>= fun gls ->
    push_goal_stack gls

let record_tac (tac2 : glob_tactic_expr) : unit Proofview.tactic =
  let open Proofview in
  let open Notations in
  let collect_states before_gls after_gls =
    List.map (fun gl_before ->
        let i = get_state_id_goal_top gl_before in
        (gl_before, List.filter_map (fun (j, gl_after) ->
             if i = j then Some gl_after else None) after_gls)) before_gls in
  get_record () >>= fun b -> if not (should_record b) then tclUNIT () else
    tclENV >>= fun env ->
    pop_goal_stack () >>= fun before_gls ->
    Goal.goals >>= record_map (fun x -> x) >>= (fun after_gls ->
        let after_gls = List.map (fun gl -> get_state_id_goal_top gl, gl) after_gls in
        push_localdb (collect_states before_gls after_gls, tac2)
      ) >>= (fun () -> pop_state_id_stack () <*> (* TODO: This is a strange way of doing things, see todo above. *)
                       push_tactic_trace tac2)

        (* Make predictions *)
        (*let r = Predictor.knn db feat in
           let r = List.map (fun (x, y, (z, q)) -> (x, y, q)) r in
           let pp_str = Pp.int (get_k_str r tac) ++ (*(Pp.str " ") ++ (Pptactic.pr_raw_tactic tac) ++*) (Pp.str "\n") in
           append "count.txt" (Pp.string_of_ppcmds pp_str);*)

let ml_record_tac args is =
  (*let num = Tacinterp.Value.cast (Genarg.topwit Tacarg.wit_tactic) (List.hd args) in*)
  let tac = Tacinterp.Value.cast (Genarg.topwit wit_glbtactic) (List.hd args) in
  record_tac tac

let ml_push_state_tac args is =
  push_state_tac ()

let () = register ml_record_tac "recordtac"
let () = register ml_push_state_tac "pushstatetac"

let run_record_tac (tac : glob_tactic_expr) : glob_tactic_expr =
  let enc = Genarg.in_gen (Genarg.glbwit wit_glbtactic) tac in
  TacML (CAst.make ({mltac_name = {mltac_plugin = "recording"; mltac_tactic = "recordtac"}; mltac_index = 0},
                    [TacGeneric enc]))

let run_pushs_state_tac (): glob_tactic_expr =
  (*let tac_glob = Tacintern.intern_pure_tactic*)
  TacML (CAst.make ({mltac_name = {mltac_plugin = "recording"; mltac_tactic = "pushstatetac"}; mltac_index = 0},
                []))

let record_tac_complete orig tac : glob_tactic_expr =
  TacThen (run_pushs_state_tac (), TacThen (tac, run_record_tac orig))

let recorder (tac : glob_tactic_expr) id name : unit Proofview.tactic = (* TODO: Implement self-learning *)
  let open Proofview in
  let open Notations in
  let save_db env (db : localdb) =
    let tac_pp t = Sexpr.format_oneline (Pptactic.pr_glob_tactic env t) in
    let string_tac t = Pp.string_of_ppcmds (tac_pp t) in
    let tryadd (execs, tac) =
      let s = string_tac tac in
      (* TODO: Move this to annotation time *)
      if (String.equal s "admit" || String.equal s "search" || String.is_prefix "search with cache" s
          || String.is_prefix "tactician ignore" s)
      then () else add_to_db2 id (execs, tac);
      try (* This is purely for parsing bug detection and could be removed for performance reasons *)
        let _ = Pcoq.parse_string Pltac.tactic_eoi s in ()
      with e ->
        Feedback.msg_warning (Pp.str (
            "Tactician detected a printing/parsing problem " ^
            "for the following tactic. Please report. " ^ s)) in
    List.iter (fun trp -> tryadd trp) db; tclUNIT () in
  let rtac = decompose_annotate tac record_tac_complete in
  let ptac = Tacinterp.eval_tactic rtac in
  let ptac = ptac <*> tclENV >>= fun env -> empty_localdb () >>= save_db env in
  match !benchmarking with
  | None -> ptac
  | Some _ -> benchmarkSearch name <*> ptac

let hide_interp_t global t ot id name =
  let open Proofview in
  let open Notations in
  let hide_interp env =
    let ist = Genintern.empty_glob_sign env in
    let te = Tacintern.intern_pure_tactic ist t in
    let t = recorder te id name in
    match ot with
    | None -> t
    | Some t' -> Tacticals.New.tclTHEN t t'
  in
  if global then
    Proofview.tclENV >>= fun env ->
    hide_interp env
  else
    Proofview.Goal.enter begin fun gl ->
      hide_interp (Proofview.Goal.env gl)
    end

let tactician_ignore t =
  let open Proofview in
  let open Notations in
  get_record () >>= fun b ->
  set_record false <*> t <*> set_record b<|MERGE_RESOLUTION|>--- conflicted
+++ resolved
@@ -299,19 +299,11 @@
 
 let in_db : data_in -> Libobject.obj =
   Libobject.(declare_object { (default_object "LTACRECORD") with
-<<<<<<< HEAD
-                              cache_function = (fun (_,((outcomes, tac) : data_in)) ->
-                                  learner_learn File outcomes tac)
-                            ; load_function = (fun i (_, (outcomes, tac)) ->
-                                  if !global_record then learner_learn Dependency outcomes tac else ())
-                            ; open_function = (fun _ _ (_, (execs, tac)) -> ())
-=======
                               cache_function = (fun (n,((outcomes, tac) : data_in)) ->
                                   learner_learn (cache_type n) outcomes tac)
                             ; load_function = (fun i (n, (outcomes, tac)) ->
                                   if !global_record then learner_learn (cache_type n) outcomes tac else ())
-                            ; open_function = (fun i (_, (execs, tac)) -> ())
->>>>>>> 7e916ba2
+                            ; open_function = (fun _ _ (_, (execs, tac)) -> ())
                             ; classify_function = (fun data -> Libobject.Substitute data)
                             ; subst_function = (fun x ->
                                 load_plugins (); subst_outcomes x)
