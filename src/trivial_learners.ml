open Tactic_learner

module NullLearner : TacticianOnlineLearnerType = functor (_ : TacticianStructures) -> struct
  type model = unit
  let empty () = ()
<<<<<<< HEAD
  let learn () _ _ _ = ()
  let predict () _ _ = IStream.empty
=======
  let learn () _ _ _ _ = ()
  let predict () _ = IStream.empty
>>>>>>> 31af51d9
let evaluate () _ _ = 0., ()
end

module PrintLearner : TacticianOnlineLearnerType = functor (TS : TacticianStructures) -> struct
  module LH = Learner_helper.L(TS)
  open TS
  open LH
  type model = unit
  let empty () = ()
  let learn () _ _ outcomes tac =
    let tactic_to_string t = sexpr_to_string (tactic_sexpr t) in
    print_endline "------------------------------";
    print_endline "Tactic:";
    print_endline (tactic_to_string tac);
    List.iteri (fun i outcome ->
        print_endline "";
        print_endline ("Executed on proof state " ^ string_of_int i ^ ":");
        print_endline "Tactic trace:";
        print_endline (String.concat " - " (List.map (fun (_, (ps : proof_step)) ->
            tactic_to_string ps.tactic) outcome.parents));
        print_endline "\nProof state:";
        print_endline (proof_state_to_string outcome.before (Global.env ()) Evd.empty);
        print_endline ("Generated " ^ string_of_int (List.length outcome.after) ^ " states:");
        List.iteri (fun j pf ->
            print_endline (string_of_int j ^ ": " ^ proof_state_to_string pf (Global.env ()) Evd.empty)
          ) outcome.after;
      ) outcomes;
    print_endline "\n"; ()
  let predict () _ situations =
    List.iteri (fun i {parents; siblings; state} ->
        print_endline ("Situation " ^ string_of_int i);
        print_endline (proof_state_to_string state (Global.env ()) Evd.empty)
      ) situations;
    IStream.empty
  let evaluate () _ _ = 0., ()
end

module ReverseAddedOrder : TacticianOnlineLearnerType = functor (TS : TacticianStructures) -> struct
  open TS
  type model = tactic list
  let empty () = []
<<<<<<< HEAD
  let learn db _ _ tac = tac::db
  let predict db _ _ = IStream.of_list (List.map (fun tac -> {confidence = 1.; focus = 0; tactic = tac}) db)
=======
  let learn db _ _ _ tac = tac::db
  let predict db _ = IStream.of_list (List.map (fun tac -> {confidence = 1.; focus = 0; tactic = tac}) db)
>>>>>>> 31af51d9
  let evaluate db _ _ = 1., db
end

module AddedOrder : TacticianOnlineLearnerType = functor (TS : TacticianStructures) -> struct
  open TS
  type model = tactic list
  let empty () = []
<<<<<<< HEAD
  let learn db _ _ tac = tac::db
  let predict db _ _ = IStream.of_list (List.map (fun tac -> {confidence = 1.; focus = 0; tactic = tac}) (List.rev db))
=======
  let learn db _ _ _ tac = tac::db
  let predict db _ = IStream.of_list (List.map (fun tac -> {confidence = 1.; focus = 0; tactic = tac}) (List.rev db))
>>>>>>> 31af51d9
  let evaluate db _ _ = 1., db
end

module Random : TacticianOnlineLearnerType = functor (TS : TacticianStructures) -> struct
  open TS
  type model = tactic list
  let empty () = []
  let learn db _ _ _ tac = tac::db

  let shuffle d =
    let nd = List.map (fun c -> (Random.bits (), c)) d in
    let sond = List.sort compare nd in
    List.map snd sond

  let predict db _ _ =
    IStream.of_list (List.map (fun tac -> {confidence = 1.; focus = 0; tactic = tac}) (shuffle db))

  let evaluate db _ _ = 1., db
end

(*
let () = Feedback.msg_warning (Pp.str ("You have installed and enabled the coq-tactician-plugin-example " ^
                                       "package.\n This is only meant for demonstration purposes, and does " ^
                                       "not actually provide good predictions.")) *)
(* let () = register_online_learner "ReverseAddedOrder" (module PrintLearner) *)<|MERGE_RESOLUTION|>--- conflicted
+++ resolved
@@ -3,13 +3,8 @@
 module NullLearner : TacticianOnlineLearnerType = functor (_ : TacticianStructures) -> struct
   type model = unit
   let empty () = ()
-<<<<<<< HEAD
-  let learn () _ _ _ = ()
+  let learn () _ _ _ _ = ()
   let predict () _ _ = IStream.empty
-=======
-  let learn () _ _ _ _ = ()
-  let predict () _ = IStream.empty
->>>>>>> 31af51d9
 let evaluate () _ _ = 0., ()
 end
 
@@ -51,13 +46,8 @@
   open TS
   type model = tactic list
   let empty () = []
-<<<<<<< HEAD
-  let learn db _ _ tac = tac::db
+  let learn db _ _ _ tac = tac::db
   let predict db _ _ = IStream.of_list (List.map (fun tac -> {confidence = 1.; focus = 0; tactic = tac}) db)
-=======
-  let learn db _ _ _ tac = tac::db
-  let predict db _ = IStream.of_list (List.map (fun tac -> {confidence = 1.; focus = 0; tactic = tac}) db)
->>>>>>> 31af51d9
   let evaluate db _ _ = 1., db
 end
 
@@ -65,13 +55,8 @@
   open TS
   type model = tactic list
   let empty () = []
-<<<<<<< HEAD
-  let learn db _ _ tac = tac::db
+  let learn db _ _ _ tac = tac::db
   let predict db _ _ = IStream.of_list (List.map (fun tac -> {confidence = 1.; focus = 0; tactic = tac}) (List.rev db))
-=======
-  let learn db _ _ _ tac = tac::db
-  let predict db _ = IStream.of_list (List.map (fun tac -> {confidence = 1.; focus = 0; tactic = tac}) (List.rev db))
->>>>>>> 31af51d9
   let evaluate db _ _ = 1., db
 end
 
