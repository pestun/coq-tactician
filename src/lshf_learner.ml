--- conflicted
+++ resolved
@@ -146,9 +146,6 @@
 
 end
 
-<<<<<<< HEAD
-(* let () = register_online_learner "LSHF" (module LSHF)  *)
-=======
 module SimpleLSHF : TacticianOnlineLearnerType =
   functor (TS : TacticianStructures) -> struct
     module LSHF = LSHF(TS)
@@ -171,5 +168,4 @@
   end
 
 (* let () = register_online_learner "SimpleLSHF" (module SimpleLSHF) *)
-let () = register_online_learner "ComplexLSHF" (module ComplexLSHF)
->>>>>>> 7638c0af
+(* let () = register_online_learner "ComplexLSHF" (module ComplexLSHF) *)