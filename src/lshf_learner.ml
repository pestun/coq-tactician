open Tactic_learner
open Learner_helper
open Features
open Util

type features =  int list
type 'a trie =
  | Leaf of ('a * features) list
  | Node of 'a trie * 'a trie

type hash = int -> int

type 'a lsh_trie =
  { hashes : hash list
  ; trie   : 'a trie }

type 'a forest = 'a lsh_trie list

let init_trie random depth =
  let mk_hash _ =
    let seed = Random.State.bits random in
    Hashtbl.seeded_hash seed in
  { hashes = List.init depth mk_hash
  ; trie   = Leaf [] }

let min_hash h feats =
  (* Empty `feats` hashing to the same `max_int` value is okay, because then
     all empty objects collide. Note that the hash functions never produce `max_int`. *)
  let min = List.fold_left (fun m x -> min m (h x)) max_int feats in
  min mod 2 = 0

let insert f feats elem =
  let extend hashes feats2 elem2 =
    let rec extend hashes = match hashes with
      | []        -> Leaf [elem, feats; elem2, feats2]
      | h::hashes -> match min_hash h feats, min_hash h feats2 with
        | true , true  -> Node (Leaf []      , extend hashes)
        | false, false -> Node (extend hashes, Leaf [])
        | true , false -> Node (Leaf [elem , feats] , Leaf [elem2, feats2])
        | false, true  -> Node (Leaf [elem2, feats2], Leaf [elem , feats]) in
    extend hashes in
  let insert { hashes; trie } =
    let rec insert hashes trie = match hashes, trie with
      | _        , Leaf []              -> Leaf [elem, feats]
      | _::_     , Leaf [elem2, feats2] -> extend hashes feats2 elem2
      | _::_     , Leaf _               -> CErrors.anomaly (Pp.str "LSHF invariant violated")
      | []       , Leaf ls              -> Leaf ((elem, feats) :: ls)
      | []       , Node _               -> CErrors.anomaly (Pp.str "LSHF invariant violated")
      | h::hashes, Node (l, r)          ->
        if min_hash h feats then Node (l, insert hashes r) else Node (insert hashes l, r)
    in
    {hashes; trie = insert hashes trie} in
  List.map insert f

let rec collect = function
  | Leaf ls -> ls
  | Node (l, r) -> collect l @ collect r

let query f feats max =
  let select_relevant { hashes; trie } = match hashes, trie with
    | _, Leaf _ -> None
    | [], Node _ -> CErrors.anomaly (Pp.str "LSHF invariant violated")
    | h::hashes, Node (l, r) ->
      Some { hashes; trie = if min_hash h feats then r else l } in
  let select_irrelevant { hashes; trie } = match hashes, trie with
    | _, Leaf _ -> trie
    | [], Node _ -> CErrors.anomaly (Pp.str "LSHF invariant violated")
    | h::_, Node (l, r) -> if min_hash h feats then l else r in
  let rec query f =
    let filtered = List.filter_map select_relevant f in
    let res, c = if List.is_empty filtered then [], 0 else query filtered in
    if c >= max then res, c else
      let res' = List.concat @@ List.map collect @@ List.map select_irrelevant f in
      res @ res', List.length res' + c in
  query f

let declare_option name var d =
  Goptions.declare_int_option Goptions.{
    optdepr = false;
    optname = String.concat " " name;
    optkey = name;
    optread = (fun () -> Some !var);
    optwrite = (function
        | None -> var := d
        | Some i -> var := i)
  }

let depth_default = 9
let depth = ref depth_default
let () = declare_option ["Tactician"; "LSHF"; "Depth"] depth depth_default

let trie_count_default = 11
let trie_count = ref trie_count_default
let () = declare_option ["Tactician"; "LSHF"; "Trie"; "Count"] trie_count trie_count_default

let sort_window_default = 1000
let sort_window = ref sort_window_default
let () = declare_option ["Tactician"; "LSHF"; "Sort"; "Window"] sort_window sort_window_default

module LSHF =
  functor (TS : TacticianStructures) -> struct
  module LH = L(TS)
  open TS
  open LH

  (* TODO: Would it be beneficial to initialize this better? *)
  let random = Random.State.make [||]

  type model =
    { forest : (tactic * Names.Constant.t) forest
    ; length : int
    ; frequencies : int Frequencies.t }

  let empty () =
    { forest = List.init !trie_count (fun _ -> init_trie random !depth)
    ; length = 0
    ; frequencies = Frequencies.empty }

  let add db b obj to_feats =
    let feats = to_feats b in
    let frequencies = List.fold_left
        (fun freq f ->
           Frequencies.update f (fun y -> Some ((default 0 y) + 1)) freq)
        db.frequencies
        feats in
    (* TODO: Length needs to be adjusted if we want to use multisets  *)
    let length = db.length + 1 in
    let forest = insert db.forest feats obj in
    { forest; length; frequencies }

<<<<<<< HEAD
  let learn db name outcomes tac to_feats =
    List.fold_left (fun db out -> add db out.before (tac, name) to_feats) db outcomes
=======
  let learn db _status _loc outcomes tac to_feats =
    List.fold_left (fun db out -> add db out.before tac to_feats) db outcomes
>>>>>>> 31af51d9

  let predict db name f to_feats remove_kind tfidf =
    if f = [] then IStream.of_list [] else
      let feats = to_feats (List.hd f).state in
      let candidates, _ = query db.forest (remove_kind feats) !sort_window in
      let tdidfs = List.map
          (fun (o, f) -> let x = tfidf db.length db.frequencies feats f in (x, o))
          candidates in
      let tdidfs = List.filter_map (fun (a, (b, n)) ->
          if Names.Constant.equal n name then None else Some (a, b)) tdidfs in
      let out = remove_dups_and_sort tdidfs in
      let out = List.map (fun (a, c) -> { confidence = a; focus = 0; tactic = c }) out in
      IStream.of_list out

  let evaluate db _ _ = 1., db

end

module SimpleLSHF : TacticianOnlineLearnerType =
  functor (TS : TacticianStructures) -> struct
    module LSHF = LSHF(TS)
    include LSHF
    module FH = F(TS)
    open FH
<<<<<<< HEAD
  let learn db _loc outcomes tac = learn db _loc outcomes tac proof_state_to_simple_ints
  let predict db name f = predict db name f proof_state_to_simple_ints (fun x -> x) tfidf
=======
  let learn db _status _loc outcomes tac = learn db _status _loc outcomes tac proof_state_to_simple_ints
  let predict db f = predict db f proof_state_to_simple_ints (fun x -> x) tfidf
>>>>>>> 31af51d9
end

module ComplexLSHF : TacticianOnlineLearnerType =
  functor (TS : TacticianStructures) -> struct
    module LSHF = LSHF(TS)
    include LSHF
    module FH = F(TS)
    open FH
    let learn db _status _loc outcomes tac = learn db _status _loc outcomes tac
        (fun x -> remove_feat_kind @@ proof_state_to_complex_ints x)
    let predict db name f = predict db name f proof_state_to_complex_ints remove_feat_kind manually_weighed_tfidf
  end

(* let () = register_online_learner "SimpleLSHF" (module SimpleLSHF) *)
(* let () = register_online_learner "ComplexLSHF" (module ComplexLSHF) *)<|MERGE_RESOLUTION|>--- conflicted
+++ resolved
@@ -128,13 +128,8 @@
     let forest = insert db.forest feats obj in
     { forest; length; frequencies }
 
-<<<<<<< HEAD
-  let learn db name outcomes tac to_feats =
+  let learn db _status name outcomes tac to_feats =
     List.fold_left (fun db out -> add db out.before (tac, name) to_feats) db outcomes
-=======
-  let learn db _status _loc outcomes tac to_feats =
-    List.fold_left (fun db out -> add db out.before tac to_feats) db outcomes
->>>>>>> 31af51d9
 
   let predict db name f to_feats remove_kind tfidf =
     if f = [] then IStream.of_list [] else
@@ -159,13 +154,8 @@
     include LSHF
     module FH = F(TS)
     open FH
-<<<<<<< HEAD
-  let learn db _loc outcomes tac = learn db _loc outcomes tac proof_state_to_simple_ints
+  let learn db _status _loc outcomes tac = learn db _status _loc outcomes tac proof_state_to_simple_ints
   let predict db name f = predict db name f proof_state_to_simple_ints (fun x -> x) tfidf
-=======
-  let learn db _status _loc outcomes tac = learn db _status _loc outcomes tac proof_state_to_simple_ints
-  let predict db f = predict db f proof_state_to_simple_ints (fun x -> x) tfidf
->>>>>>> 31af51d9
 end
 
 module ComplexLSHF : TacticianOnlineLearnerType =
