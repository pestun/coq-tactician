open Tactic_learner_internal
open TS
open Constr
open Tactician_util
open Map_all_the_things
open Genarg
open Glob_term

(* This file has the purpose of dealing with side effects of the abstract tactic. This is all very
   uninteresting, but has to be dealt with because the constants 'abstract' generates disappear, which
   result in lookup errors.

   Several options to fix this:
   1. Inline constants into terms using Safe_typing.inline_private_constants. This kind of works, but results
   in large terms because the constants are always inlined, even if they are not referenced. Not what we want.
   Additionally, we have no way of inlining in tactics.

   2. Just replace private constants with a placeholder. We choose this for its simplicity.

*)

module TacticFinderDef = struct
  include MapDefTemplate (IdentityMonad)
  let map_sort = "tactic-finder"
  let warnProblem wit =
    Feedback.msg_warning (Pp.(str "Tactician is having problems with " ++
                              str "the following tactic. Please report. " ++
                              pr_argument_type wit))
  let default wit = { raw = (fun _ -> warnProblem (ArgumentType wit); id)
                    ; glb = (fun _ -> warnProblem (ArgumentType wit); id)}
end
module TacticFinderMapper = MakeMapper(TacticFinderDef)
open TacticFinderDef

let inline_tactic env t =
  let rec glob_term_inline c = match DAst.get c with
    | GRef (ConstRef const, _) ->
      if Environ.mem_constant const env then c else
        DAst.make @@ GEvar (Names.Id.of_string "private_constant_placeholder", [])
    | _ -> Glob_ops.map_glob_constr glob_term_inline c in

  (* We prefer to replace private constant with an evar, but if that is not possible, we replace it
     with the identity function 'private_constant_placeholder' defined in Record.v *)
  let mapper = { TacticFinderDef.default_mapper with
                 glob_constr = (fun t c -> c @@ DAst.get @@ glob_term_inline (DAst.make t))
               ; constant = (fun const ->
                     if Environ.mem_constant const env then const else
                       (match Coqlib.lib_ref "tactician.private_constant_placeholder" with
                        | Names.GlobRef.ConstRef const -> const
                        | _ -> assert false)
                   )
               } in
  TacticFinderMapper.glob_tactic_expr_map mapper t

<<<<<<< HEAD
let inline env (outcomes, name, tactic) =
  let inline_tactic t = tactic_make @@ inline_tactic env @@ tactic_repr t in
=======
let inline env { outcomes; name; tactic; status } =
>>>>>>> 31af51d9
  let rec inline_constr c = match Constr.kind c with
    | Const (const, u) ->
      if Environ.mem_constant const env then c else
        (* Total hack of course, because this is not typable. However, since Tactician generally does not
           store sigma contexts, evars are not typable anyway. When that changes, this should be fixed. *)
        of_kind @@ Evar (Evar.unsafe_of_int 0, [||])
    | _ -> Constr.map inline_constr c in
  let inline_proof_state (ctx, goal) =
    let ctx = List.map (Context.Named.Declaration.map_constr inline_constr) ctx in
    let goal = inline_constr goal in
    (ctx, goal) in
  let rec inline_proof_dag = function
    | End -> End
    | Step step -> Step (inline_proof_step step)
  and inline_proof_step { executions; tactic } =
    { executions = List.map (fun (pse, psp) -> inline_proof_state pse, inline_proof_dag psp) executions
    ; tactic = tactic } in
  let inline_outcome { parents; siblings; before; after; preds } =
    { parents = List.map (fun (pse, psp) -> inline_proof_state pse, inline_proof_step psp) parents
    ; siblings = inline_proof_dag siblings
    ; before = inline_proof_state before
<<<<<<< HEAD
    ; after = List.map inline_proof_state after
    ; preds = List.map (fun (t, ps) -> inline_tactic t, Option.map (List.map inline_proof_state) ps) preds} in
  List.map inline_outcome outcomes, name, inline_tactic tactic
=======
    ; after = List.map inline_proof_state after } in
  { outcomes = List.map inline_outcome outcomes
  ; name
  ; tactic = tactic_make @@ inline_tactic env @@ tactic_repr tactic
  ; status }
>>>>>>> 31af51d9

let inline env sideff t =
  if sideff = Safe_typing.empty_private_constants then t else inline env t<|MERGE_RESOLUTION|>--- conflicted
+++ resolved
@@ -52,12 +52,8 @@
                } in
   TacticFinderMapper.glob_tactic_expr_map mapper t
 
-<<<<<<< HEAD
-let inline env (outcomes, name, tactic) =
+let inline env { outcomes; name; tactic; status } =
   let inline_tactic t = tactic_make @@ inline_tactic env @@ tactic_repr t in
-=======
-let inline env { outcomes; name; tactic; status } =
->>>>>>> 31af51d9
   let rec inline_constr c = match Constr.kind c with
     | Const (const, u) ->
       if Environ.mem_constant const env then c else
@@ -79,17 +75,12 @@
     { parents = List.map (fun (pse, psp) -> inline_proof_state pse, inline_proof_step psp) parents
     ; siblings = inline_proof_dag siblings
     ; before = inline_proof_state before
-<<<<<<< HEAD
     ; after = List.map inline_proof_state after
     ; preds = List.map (fun (t, ps) -> inline_tactic t, Option.map (List.map inline_proof_state) ps) preds} in
-  List.map inline_outcome outcomes, name, inline_tactic tactic
-=======
-    ; after = List.map inline_proof_state after } in
   { outcomes = List.map inline_outcome outcomes
   ; name
-  ; tactic = tactic_make @@ inline_tactic env @@ tactic_repr tactic
+  ; tactic = inline_tactic tactic
   ; status }
->>>>>>> 31af51d9
 
 let inline env sideff t =
   if sideff = Safe_typing.empty_private_constants then t else inline env t