open Names
open Constr
open Sorts
open Context

type sexpr = Node of sexpr list | Leaf of string

let s2s s = Leaf s

let id2s id = s2s (Id.to_string id)

let name2s = function
  | Anonymous -> s2s "_"
  | Name id   -> id2s id

let rec format_oneline t =
  let open Pp in
  let d = repr t in
  let d' = match d with
  | Ppcmd_glue ls -> Ppcmd_glue (List.map format_oneline ls)
  | Ppcmd_force_newline -> Ppcmd_print_break (1, 0)
  | Ppcmd_box (bl, d') -> Ppcmd_box (bl, format_oneline d')
  | Ppcmd_tag (tag, d') -> Ppcmd_tag (tag, format_oneline d')
  | Ppcmd_comment _ -> assert false (* not expected *)
  (* can happen but is problematic *)
  | Ppcmd_string s -> if String.contains s '\n' then (print_endline s; assert false) else d
  | _ -> d in
  h 0 (unrepr d')

let global2s g =
  let a = Globnames.canonical_gr g in
  let b = try
      (* TODO: While moving from 8.11 to 8.12, this became problematic when using the
         `abstract` tactic (possibly in combination with `unshelve`). It seems that subproofs
         created by `abstract` are not available when replaying at Qed-time. This happens in the
         stdlib in Reals/Realanalysis5.v on line 1141. The error also occurs when Requireing Ranalysis5. *)
      Nametab.path_of_global (a)
    with e ->
      Feedback.msg_warning (Pp.str "A recoverable error was raised in Tactician. Please report.");
      Libnames.make_path DirPath.empty (Id.of_string "a") in
  s2s (Libnames.string_of_path b)

let sorts2s = function
  | SProp  -> [s2s "SProp"]
  | Prop   -> [s2s "Prop"]
  | Set    -> [s2s "Set"]
  | Type l -> [s2s "Type"; (* TODO: Printing is not optimal here *)
               s2s (Pp.string_of_ppcmds (format_oneline (Univ.Universe.pr l)))]

let instance2s i =
  let levels = Univ.Instance.to_array i in
  Array.to_list (Array.map (fun l -> s2s (Univ.Level.to_string l)) levels)

let cast_kind2s = function
  | VMcast -> s2s "VMcast"
  | NATIVEcast -> s2s "NATIVEcast"
  | DEFAULTcast -> s2s "DEFAULTcast"
  | REVERTcast -> s2s "REVERTcast"

let relevance2s = function
  | Relevant -> s2s "Relevant"
  | Irrelevant -> s2s "Irrelevant"

let constant2s c = global2s (GlobRef.ConstRef c)

let inductive2s i = global2s (GlobRef.IndRef i)

let constructor2s c =
  [global2s (GlobRef.ConstructRef c); inductive2s (fst c)]

let case_info2s {ci_ind; ci_npar; ci_cstr_ndecls; ci_cstr_nargs; ci_relevance; ci_pp_info} =
  inductive2s ci_ind (* TODO: More info? *)

let constr_to_glob_constr t env sigma =
  Detyping.detype Detyping.Later false Id.Set.empty env sigma t

(* Note: De Bruijn calculations may be different from Coq's calculations *)
let rec debruijn_to_id n ls = if (n - 1) > 0 then debruijn_to_id (n - 1) (List.tl ls) else if ls == [] then (print_endline (string_of_int n); Names.Name.mk_name (Names.Id.of_string "kAK")) else List.hd ls

let constr2s t =
  let rec aux (ls : Name.t list) t =
    match kind t with
    (* TODO: Verify correctness of debruijn_to_id *)
    | Rel n -> Node [s2s "Rel"; s2s (string_of_int n); name2s (debruijn_to_id n ls)]
    | Var id -> Node [s2s "Var"; id2s id]
    | Meta n -> Node [s2s "Meta"; s2s (string_of_int n)]
    | Evar (evar, constrs) ->
<<<<<<< HEAD
      (* I would think that `constrs` is always empty *)
      let sentences = List.map (aux ls) constrs in
=======
      let sentences = Array.to_list (Array.map (aux ls) constrs) in
>>>>>>> 7e916ba2
      Node (s2s "Evar" :: s2s (string_of_int (Evar.repr evar)) :: sentences)
    | Sort s -> Node (s2s "Sort" :: sorts2s s)
    | Cast (t', kind, typ) -> Node [s2s "Cast"; aux ls t'; cast_kind2s kind; aux ls typ]
    | Prod (id, typ, body) ->
      Node [ s2s "Prod"; name2s id.binder_name; relevance2s id.binder_relevance; aux ls typ
           ; aux (id.binder_name::ls) body]
    | Lambda (id, typ, body) ->
      Node [ s2s "Lambda"; name2s id.binder_name; relevance2s id.binder_relevance; aux ls typ
           ; aux (id.binder_name::ls) body]
    | LetIn (id, body1, typ, body2) ->
      Node [ s2s "LetIn"; name2s id.binder_name; relevance2s id.binder_relevance
           ; aux ls body1; aux ls typ; aux (id.binder_name::ls) body2]
    | App (head, args) -> Node (s2s "App" :: aux ls head :: Array.to_list (Array.map (aux ls) args))
    | Const (c, u) -> Node (s2s "Const" :: constant2s c :: instance2s u)
    | Ind (i, u) -> Node (s2s "Ind" :: inductive2s i :: instance2s u)
    | Construct (c, u) -> Node (s2s "Construct" :: constructor2s c @ instance2s u)
    | Case (info, t1, t2, bodies) ->
      Node (s2s "Case" :: case_info2s info :: aux ls t1 :: aux ls t2
           :: Array.to_list (Array.map (aux ls) bodies))
    | Fix (_, pd) -> Node (s2s "Fix" :: prec_declaration2s ls pd)
    | CoFix (_, pd) -> Node (s2s "CoFix" :: prec_declaration2s ls pd)
    | Proj (proj, trm) -> Node [s2s "Proj"; constant2s (Projection.constant proj); aux ls trm] (* TODO: Improve *)
    | Int n -> Node [s2s "Int"; s2s (Uint63.to_string n)]
    | Float n -> Node [s2s "Float"; s2s (Float64.to_string n)]
  and prec_declaration2s ls (ns, typs, trms) =
    let ids = Array.to_list (Array.map (fun n -> n.binder_name) ns) in
    [ Node (List.map name2s ids)
    ; Node (Array.to_list (Array.map (aux ls) typs))
    (* TODO: Check if this ordering of bound variables is correct *)
    ; Node (Array.to_list (Array.map (aux (ids@ls)) trms))] in
  aux [] t<|MERGE_RESOLUTION|>--- conflicted
+++ resolved
@@ -85,12 +85,7 @@
     | Var id -> Node [s2s "Var"; id2s id]
     | Meta n -> Node [s2s "Meta"; s2s (string_of_int n)]
     | Evar (evar, constrs) ->
-<<<<<<< HEAD
-      (* I would think that `constrs` is always empty *)
       let sentences = List.map (aux ls) constrs in
-=======
-      let sentences = Array.to_list (Array.map (aux ls) constrs) in
->>>>>>> 7e916ba2
       Node (s2s "Evar" :: s2s (string_of_int (Evar.repr evar)) :: sentences)
     | Sort s -> Node (s2s "Sort" :: sorts2s s)
     | Cast (t', kind, typ) -> Node [s2s "Cast"; aux ls t'; cast_kind2s kind; aux ls typ]
