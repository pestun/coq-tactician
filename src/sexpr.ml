open Names
open Constr
open Sorts
open Context

type sexpr = Node of sexpr list | Leaf of string

let s2s s = Leaf s

let id2s id = s2s (Id.to_string id)

let name2s = function
  | Anonymous -> s2s "_"
  | Name id   -> id2s id

let rec format_oneline t =
  let open Pp in
  let d = repr t in
  let d' = match d with
  | Ppcmd_glue ls -> Ppcmd_glue (List.map format_oneline ls)
  | Ppcmd_force_newline -> Ppcmd_print_break (1, 0)
  | Ppcmd_box (bl, d') -> Ppcmd_box (bl, format_oneline d')
  | Ppcmd_tag (tag, d') -> Ppcmd_tag (tag, format_oneline d')
  | Ppcmd_comment _ -> assert false (* not expected *)
  (* can happen but is problematic *)
  | Ppcmd_string s -> if String.contains s '\n' then (print_endline s; assert false) else d
  | _ -> d in
  h 0 (unrepr d')

let global2s g =
  let a = Globnames.canonical_gr g in
  let b = try
      (* TODO: While moving from 8.11 to 8.12, this became problematic when using the
         `abstract` tactic (possibly in combination with `unshelve`). It seems that subproofs
         created by `abstract` are not available when replaying at Qed-time. This happens in the
<<<<<<< HEAD
         stdlib in Reals/Realanalysis5.v on line 1141. *)
      Nametab.path_of_global (a)
  with e ->
    Libnames.make_path DirPath.empty (Id.of_string "a") in
=======
         stdlib in Reals/Realanalysis5.v on line 1141. The error also occurs when Requireing Ranalysis5. *)
      Nametab.path_of_global (a)
    with e ->
      Feedback.msg_warning (Pp.str "A recoverable error was raised in Tactician. Please report.");
      Libnames.make_path DirPath.empty (Id.of_string "a") in
>>>>>>> 7465cac8
  s2s (Libnames.string_of_path b)

let sorts2s = function
  | SProp  -> [s2s "SProp"]
  | Prop   -> [s2s "Prop"]
  | Set    -> [s2s "Set"]
  | Type l -> [s2s "Type"; (* TODO: Printing is not optimal here *)
               s2s (Pp.string_of_ppcmds (format_oneline (Univ.Universe.pr l)))]

let instance2s i =
  let levels = Univ.Instance.to_array i in
  Array.to_list (Array.map (fun l -> s2s (Univ.Level.to_string l)) levels)

let cast_kind2s = function
  | VMcast -> s2s "VMcast"
  | NATIVEcast -> s2s "NATIVEcast"
  | DEFAULTcast -> s2s "DEFAULTcast"
  | REVERTcast -> s2s "REVERTcast"

let relevance2s = function
  | Relevant -> s2s "Relevant"
  | Irrelevant -> s2s "Irrelevant"

let constant2s c = global2s (GlobRef.ConstRef c)

let inductive2s i = global2s (GlobRef.IndRef i)

let constructor2s c =
  [global2s (GlobRef.ConstructRef c); inductive2s (fst c)]

let case_info2s {ci_ind; ci_npar; ci_cstr_ndecls; ci_cstr_nargs; ci_relevance; ci_pp_info} =
  inductive2s ci_ind (* TODO: More info? *)

let constr_to_glob_constr t env sigma =
  Detyping.detype Detyping.Later false Id.Set.empty env sigma t

(* Note: De Bruijn calculations may be different from Coq's calculations *)
let rec debruijn_to_id n ls = if (n - 1) > 0 then debruijn_to_id (n - 1) (List.tl ls) else if ls == [] then (print_endline (string_of_int n); Names.Name.mk_name (Names.Id.of_string "kAK")) else List.hd ls

let constr2s t =
  let rec aux (ls : Name.t list) t =
    match kind t with
    (* TODO: Verify correctness of debruijn_to_id *)
    | Rel n -> Node [s2s "Rel"; s2s (string_of_int n); name2s (debruijn_to_id n ls)]
    | Var id -> Node [s2s "Var"; id2s id]
    | Meta n -> Node [s2s "Meta"; s2s (string_of_int n)]
    | Evar (evar, constrs) ->
      (* I would think that `constrs` is always empty *)
      let sentences = List.map (aux ls) constrs in
      Node (s2s "Evar" :: s2s (string_of_int (Evar.repr evar)) :: sentences)
    | Sort s -> Node (s2s "Sort" :: sorts2s s)
    | Cast (t', kind, typ) -> Node [s2s "Cast"; aux ls t'; cast_kind2s kind; aux ls typ]
    | Prod (id, typ, body) ->
      Node [ s2s "Prod"; name2s id.binder_name; relevance2s id.binder_relevance; aux ls typ
           ; aux (id.binder_name::ls) body]
    | Lambda (id, typ, body) ->
      Node [ s2s "Lambda"; name2s id.binder_name; relevance2s id.binder_relevance; aux ls typ
           ; aux (id.binder_name::ls) body]
    | LetIn (id, body1, typ, body2) ->
      Node [ s2s "LetIn"; name2s id.binder_name; relevance2s id.binder_relevance
           ; aux ls body1; aux ls typ; aux (id.binder_name::ls) body2]
    | App (head, args) -> Node (s2s "App" :: aux ls head :: Array.to_list (Array.map (aux ls) args))
    | Const (c, u) -> Node (s2s "Const" :: constant2s c :: instance2s u)
    | Ind (i, u) -> Node (s2s "Ind" :: inductive2s i :: instance2s u)
    | Construct (c, u) -> Node (s2s "Construct" :: constructor2s c @ instance2s u)
    | Case (info, t1, t2, bodies) ->
      Node (s2s "Case" :: case_info2s info :: aux ls t1 :: aux ls t2
           :: Array.to_list (Array.map (aux ls) bodies))
    | Fix (_, pd) -> Node (s2s "Fix" :: prec_declaration2s ls pd)
    | CoFix (_, pd) -> Node (s2s "CoFix" :: prec_declaration2s ls pd)
    | Proj (proj, trm) -> Node [s2s "Proj"; constant2s (Projection.constant proj); aux ls trm] (* TODO: Improve *)
    | Int n -> Node [s2s "Int"; s2s (Uint63.to_string n)]
    | Float n -> Node [s2s "Float"; s2s (Float64.to_string n)]
  and prec_declaration2s ls (ns, typs, trms) =
    let ids = Array.to_list (Array.map (fun n -> n.binder_name) ns) in
    [ Node (List.map name2s ids)
    ; Node (Array.to_list (Array.map (aux ls) typs))
    (* TODO: Check if this ordering of bound variables is correct *)
    ; Node (Array.to_list (Array.map (aux (ids@ls)) trms))] in
  aux [] t<|MERGE_RESOLUTION|>--- conflicted
+++ resolved
@@ -33,18 +33,11 @@
       (* TODO: While moving from 8.11 to 8.12, this became problematic when using the
          `abstract` tactic (possibly in combination with `unshelve`). It seems that subproofs
          created by `abstract` are not available when replaying at Qed-time. This happens in the
-<<<<<<< HEAD
-         stdlib in Reals/Realanalysis5.v on line 1141. *)
-      Nametab.path_of_global (a)
-  with e ->
-    Libnames.make_path DirPath.empty (Id.of_string "a") in
-=======
          stdlib in Reals/Realanalysis5.v on line 1141. The error also occurs when Requireing Ranalysis5. *)
       Nametab.path_of_global (a)
     with e ->
-      Feedback.msg_warning (Pp.str "A recoverable error was raised in Tactician. Please report.");
+      (* Feedback.msg_warning (Pp.str "A recoverable error was raised in Tactician. Please report."); *)
       Libnames.make_path DirPath.empty (Id.of_string "a") in
->>>>>>> 7465cac8
   s2s (Libnames.string_of_path b)
 
 let sorts2s = function
