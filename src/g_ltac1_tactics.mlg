--- conflicted
+++ resolved
@@ -20,14 +20,7 @@
 
 VERNAC COMMAND EXTEND TacticianSuggest CLASSIFIED AS QUERY STATE proof_query
 | [ "Suggest" ]
-<<<<<<< HEAD
   -> { fun ~pstate -> Declare.Proof.fold ~f:(fun p ->
             ignore (Proof.solve (Goal_select.get_default_goal_selector ()) None
          Tactician_ltac1_record_plugin.Ltacrecord.userPredict p)) pstate }
-=======
-  -> { fun ~pstate -> let _ =
-         Pfedit.solve (Goal_select.get_default_goal_selector ()) None
-           Tactician_ltac1_record_plugin.Ltacrecord.userPredict
-           (Proof_global.get_proof pstate) in () }
->>>>>>> b327ef0e
 END