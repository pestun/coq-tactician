DECLARE PLUGIN "tactician_ltac1_tactics_plugin"

{

open Ltac_plugin
open Tacarg

let () = Tactician_ltac1_record_plugin.Tactic_learner_internal.disable_queue ()

}

TACTIC EXTEND tacticianignore
| [ "ml_tactician_ignore" tactic3(t) ] ->
  { Tactician_ltac1_record_plugin.Ltacrecord.tactician_ignore (Tacinterp.tactic_of_value ist t) }
END

TACTIC EXTEND search
| [ "ml_search" ] ->   { Tactician_ltac1_record_plugin.Ltacrecord.userSearch }
END

VERNAC COMMAND EXTEND TacticianSuggest CLASSIFIED AS QUERY STATE proof_query
| [ "Suggest" ]
<<<<<<< HEAD
  -> { fun ~pstate -> let _ = Proof.run_tactic (Global.env ())
         Tactician_ltac1_record_plugin.Ltacrecord.userPredict (Declare.Proof.get pstate) in () }
END

VERNAC COMMAND EXTEND TacticianStart CLASSIFIED AS SIDEFF
| [ "Tactician" "Start" ]
  -> { Tactician_ltac1_record_plugin.Ltacrecord.global_record := true }
END

VERNAC COMMAND EXTEND TacticianStop CLASSIFIED AS SIDEFF
| [ "Tactician" "Stop" ]
  -> { Tactician_ltac1_record_plugin.Ltacrecord.global_record := false }
=======
  -> { fun ~pstate -> let _ =
         Pfedit.solve (Goal_select.get_default_goal_selector ()) None
                      Tactician_ltac1_record_plugin.Ltacrecord.userPredict
                      (Proof_global.get_proof pstate) in () }
>>>>>>> 087f8803
END<|MERGE_RESOLUTION|>--- conflicted
+++ resolved
@@ -20,23 +20,7 @@
 
 VERNAC COMMAND EXTEND TacticianSuggest CLASSIFIED AS QUERY STATE proof_query
 | [ "Suggest" ]
-<<<<<<< HEAD
-  -> { fun ~pstate -> let _ = Proof.run_tactic (Global.env ())
-         Tactician_ltac1_record_plugin.Ltacrecord.userPredict (Declare.Proof.get pstate) in () }
-END
-
-VERNAC COMMAND EXTEND TacticianStart CLASSIFIED AS SIDEFF
-| [ "Tactician" "Start" ]
-  -> { Tactician_ltac1_record_plugin.Ltacrecord.global_record := true }
-END
-
-VERNAC COMMAND EXTEND TacticianStop CLASSIFIED AS SIDEFF
-| [ "Tactician" "Stop" ]
-  -> { Tactician_ltac1_record_plugin.Ltacrecord.global_record := false }
-=======
-  -> { fun ~pstate -> let _ =
-         Pfedit.solve (Goal_select.get_default_goal_selector ()) None
-                      Tactician_ltac1_record_plugin.Ltacrecord.userPredict
-                      (Proof_global.get_proof pstate) in () }
->>>>>>> 087f8803
+  -> { fun ~pstate -> Declare.Proof.fold ~f:(fun p ->
+            ignore (Proof.solve (Goal_select.get_default_goal_selector ()) None
+         Tactician_ltac1_record_plugin.Ltacrecord.userPredict p)) pstate }
 END