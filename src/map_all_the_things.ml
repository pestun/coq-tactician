open Ltac_plugin
open Tacexpr
open Locus
open Util
open Genarg
open Tactypes
open Glob_term
open Genredexpr
open Pattern
open Constrexpr
open Tactics
open Tactician_util
open Genintern
open Loc
open Names
open Goal_select
open Namegen

module type MapDef = sig
  include MonadNotations

  type 'a transformer = 'a -> ('a -> 'a t) -> 'a t

  val with_binders : Id.t list -> 'a t -> 'a t

  type mapper =
    { glob_tactic : glob_tactic_expr transformer
    ; raw_tactic : raw_tactic_expr transformer
    ; glob_atomic_tactic : glob_atomic_tactic_expr transformer
    ; raw_atomic_tactic : raw_atomic_tactic_expr transformer
    ; glob_tactic_arg : glob_tactic_arg transformer
    ; raw_tactic_arg : raw_tactic_arg transformer
    ; cast : 'a. 'a CAst.t map
    ; constant : Constant.t map
    ; mutind : MutInd.t map
    ; short_name : Id.t CAst.t option map
    ; located : Loc.t option map
    ; variable : Id.t map
    ; constr_pattern : constr_pattern transformer
    ; constr_expr : constr_expr_r transformer
    ; glob_constr : ([ `any ] glob_constr_r) transformer }

  type recursor =
    { option_map : 'a. 'a map -> 'a option map
    ; or_var_map : 'a. 'a map -> 'a or_var map
    ; cast_map : 'a. 'a map -> 'a CAst.t map
    ; constant_map : Constant.t map
    ; mutind_map : MutInd.t map
    ; short_name_map : Id.t CAst.t option map
    ; located_map : 'a. 'a map -> 'a located map
    ; variable_map : Id.t map
    ; constr_expr_map : constr_expr map
    ; glob_constr_and_expr_map : glob_constr_and_expr map
    ; intro_pattern_expr_map : 'a. 'a map -> 'a intro_pattern_expr map
    ; bindings_map : 'a. 'a map -> 'a bindings map
    ; with_bindings_map : 'a. 'a map -> 'a with_bindings map
    ; clause_expr_map : 'a. 'a map -> 'a clause_expr map
    ; destruction_arg_map : 'a. 'a map -> 'a destruction_arg map
    ; raw_tactic_expr_map : raw_tactic_expr map
    ; glob_tactic_expr_map : glob_tactic_expr map
    ; qualid_map : Libnames.qualid map
    ; globref_map : GlobRef.t map
    ; quantified_hypothesis_map : quantified_hypothesis map
    }

  type ('raw, 'glb) gen_map =
    { raw : recursor -> 'raw map
    ; glb : recursor -> 'glb map }

  val map_sort : string
  val default : ('raw, 'glb, 'top) genarg_type -> ('raw, 'glb) gen_map

end

module MapDefTemplate (M: Monad.Def) = struct
  include WithMonadNotations(M)

  type 'a transformer = 'a -> ('a -> 'a t) -> 'a t
  type 'a map = 'a -> 'a t
  let with_binders _ x = x
  type mapper =
    { glob_tactic : glob_tactic_expr transformer
    ; raw_tactic : raw_tactic_expr transformer
    ; glob_atomic_tactic : glob_atomic_tactic_expr transformer
    ; raw_atomic_tactic : raw_atomic_tactic_expr transformer
    ; glob_tactic_arg : glob_tactic_arg transformer
    ; raw_tactic_arg : raw_tactic_arg transformer
    ; cast : 'a. 'a CAst.t map
    ; constant : Constant.t map
    ; mutind : MutInd.t map
    ; short_name : Id.t CAst.t option map
    ; located : Loc.t option map
    ; variable : Id.t map
    ; constr_pattern : constr_pattern transformer
    ; constr_expr : constr_expr_r transformer
    ; glob_constr : ([ `any ] glob_constr_r) transformer }
  let none_transformer x f = f x
  let default_mapper =
    { glob_tactic = none_transformer
    ; raw_tactic = none_transformer
    ; glob_atomic_tactic = none_transformer
    ; raw_atomic_tactic = none_transformer
    ; glob_tactic_arg = none_transformer
    ; raw_tactic_arg = none_transformer
    ; cast = id
    ; constant = id
    ; mutind = id
    ; short_name = id
    ; located = id
    ; variable = id
    ; constr_pattern = none_transformer
    ; constr_expr = none_transformer
    ; glob_constr = none_transformer }
  type recursor =
    { option_map : 'a. 'a map -> 'a option map
    ; or_var_map : 'a. 'a map -> 'a or_var map
    ; cast_map : 'a. 'a map -> 'a CAst.t map
    ; constant_map : Constant.t map
    ; mutind_map : MutInd.t map
    ; short_name_map : Id.t CAst.t option map
    ; located_map : 'a. 'a map -> 'a located map
    ; variable_map : Id.t map
    ; constr_expr_map : constr_expr map
    ; glob_constr_and_expr_map : glob_constr_and_expr map
    ; intro_pattern_expr_map : 'a. 'a map -> 'a intro_pattern_expr map
    ; bindings_map : 'a. 'a map -> 'a bindings map
    ; with_bindings_map : 'a. 'a map -> 'a with_bindings map
    ; clause_expr_map : 'a. 'a map -> 'a clause_expr map
    ; destruction_arg_map : 'a. 'a map -> 'a destruction_arg map
    ; raw_tactic_expr_map : raw_tactic_expr map
    ; glob_tactic_expr_map : glob_tactic_expr map
    ; qualid_map : Libnames.qualid map
    ; globref_map : GlobRef.t map
    ; quantified_hypothesis_map : quantified_hypothesis map
    }
  type ('raw, 'glb) gen_map =
    { raw : recursor -> 'raw map
    ; glb : recursor -> 'glb map }
end

module type GenMap = sig
  type raw
  type glob
  module M : functor (M : MapDef) -> sig
    open M
    val raw_map : recursor -> raw map
    val glob_map : recursor -> glob map
  end
end

let generic_identity_map (type r) (type g)
    (_ : (r, g, 't) genarg_type) : (module GenMap with type raw = r and type glob = g) =
(module struct
  type raw = r
  type glob = g
  module M = functor (M : MapDef) -> struct
    open M
    let raw_map _ r = return r
    let glob_map _ r = return r
  end
end)

module MapObj =
struct
  type ('raw, 'glb, 'top) obj = (module GenMap with type raw = 'raw and type glob = 'glb) option
  let name = "map"
  let default _ = Some None
end

module Map = Register (MapObj)

let generic_map = Map.obj
let register_generic_map w k = Map.register0 w (Some k)
let register_generic_map_identity w =
  register_generic_map w (generic_identity_map w)

module MakeMapper (M: MapDef) = struct
  open M

  module OList = List
  open Monad.Make(M)

  module MapObj =
  struct
    type ('raw, 'glb, 'top) obj = ('raw, 'glb) gen_map option
    let name = "map"
    let default _ = Some None
  end

  module Map = Register (MapObj)

  let map (type r) (type g) wit =
    match Map.obj wit with
    | None ->
      (match generic_map wit with
      | None -> default wit
      | Some (module G : GenMap with type raw = r and type glob = g) ->
        let module M = G.M(M) in
        let x =  {raw = M.raw_map; glb = M.glob_map} in
        Map.register0 wit (Some x); x)
    | Some x -> x

  let generic_raw_map m g
    : rlevel generic_argument t =
    let rec aux ((GenArg (Rawwit wit, v)) as g) = match wit with
      | ListArg wit as witl ->
        let ls = out_gen (Rawwit witl) g in
        let+ ls = List.map (fun x ->
            let+ res = aux (in_gen (Rawwit wit) x)
            in out_gen (Rawwit wit) res) ls in
        in_gen (Rawwit witl) ls
      | OptArg wit as wito ->
        let e = out_gen (Rawwit wito) g in
        let+ e = match e with
          | None -> return None
          | Some e -> let+ e = aux (in_gen (Rawwit wit) e) in
            Some (out_gen (Rawwit wit) e) in
        in_gen (Rawwit wito) e
      | PairArg (wit1, wit2) as witp ->
        let e1, e2 = out_gen (Rawwit witp) g in
        let+ e1 = aux (in_gen (Rawwit wit1) e1)
        and+ e2 = aux (in_gen (Rawwit wit2) e2) in
        let e1 = out_gen (Rawwit wit1) e1 in
        let e2 = out_gen (Rawwit wit2) e2 in
        in_gen (Rawwit witp) (e1, e2)
      | ExtraArg _ ->
        let+ v =((map wit).raw m v) in
        in_gen (rawwit wit) v
    in aux g

  let generic_glob_map m g
    : glevel generic_argument t =
    let rec aux ((GenArg (Glbwit wit, v)) as g) = match wit with
      | ListArg wit as witl ->
        let ls = out_gen (Glbwit witl) g in
        let+ ls = List.map (fun x ->
            let+ res = aux (in_gen (Glbwit wit) x)
            in out_gen (Glbwit wit) res) ls in
        in_gen (Glbwit witl) ls
      | OptArg wit as wito ->
        let e = out_gen (Glbwit wito) g in
        let+ e = match e with
          | None -> return None
          | Some e -> let+ e = aux (in_gen (Glbwit wit) e) in
            Some (out_gen (Glbwit wit) e) in
        in_gen (Glbwit wito) e
      | PairArg (wit1, wit2) as witp ->
        let e1, e2 = out_gen (Glbwit witp) g in
        let+ e1 = aux (in_gen (Glbwit wit1) e1)
        and+ e2 = aux (in_gen (Glbwit wit2) e2) in
        let e1 = out_gen (Glbwit wit1) e1 in
        let e2 = out_gen (Glbwit wit2) e2 in
        in_gen (Glbwit witp) (e1, e2)
      | ExtraArg _ ->
        let+ v =((map wit).glb m v) in
        in_gen (glbwit wit) v
    in aux g

  let filter_placeholders = OList.map_filter (function
      | Name.Name id -> Some id
      | Name.Anonymous -> None )
  let filter_lnames ls =
    let ls = OList.map (fun CAst.{v; _} -> v) ls in
    filter_placeholders ls

  let mcast m f CAst.{loc; v} =
    let* v = f v in m.cast (CAst.make ?loc v)
  let mdast m f CAst.{loc; v} =
    let* v = f (DAst.get_thunk v) in
    m.cast (DAst.make ?loc v)
  let located_map m f (l, x) =
    let+ l = m.located l
    and+ x = f x in
    (l, x)

  let array_map f xs = let+ xs = List.map f (Array.to_list xs) in Array.of_list xs
  let array_combine xs ys = Array.of_list (OList.combine (Array.to_list xs) (Array.to_list ys))
  let option_map f = function
    | None -> return None
    | Some x -> let+ x = f x in Some x

  let name_map m = function
    | Name.Anonymous -> return Name.Anonymous
    | Name.Name id ->
      let+ id = m.variable id in
      Name.Name id

  let qualid_map m (CAst.{loc; _} as q) =
    let d, id = Libnames.repr_qualid q in
    if DirPath.is_empty d then
      let* id = m.variable id in
      m.cast (Libnames.make_qualid ?loc DirPath.empty id)
    else m.cast q

  let rec cases_pattern_r_map m = function
    | PatVar n -> return (PatVar n, [])
    | PatCstr (c, ps, id) ->
      let+ ps = List.map (cases_pattern_g_map m) ps in
      let ps, bndrs = OList.split ps in
      PatCstr (c, ps, id), id :: OList.concat bndrs
  and cases_pattern_g_map m p =
    let+ p = mdast m (cases_pattern_r_map m) p in
    let p', bndrs = DAst.get p in
    DAst.map (fun _ -> p') p, bndrs

  let cast_type_map f = function
    | CastConv x ->
      let+ x = f x in
      CastConv x
    | CastVM x ->
      let+ x = f x in
      CastConv x
    | CastCoerce -> return CastCoerce
    | CastNative x ->
      let+ x = f x in
      CastNative x

  let or_var_map m f = function
    | ArgArg x ->
      let+ x = f x in
      ArgArg x
    | ArgVar l ->
      let+ l = mcast m m.variable l in
      ArgVar l
  let quantified_hypothesis_map m = function
    | AnonHyp _ as x -> return x
    | NamedHyp id ->
      let+ id = m.variable id in
      NamedHyp id
  let bindings_map m f = function
    | ImplicitBindings ls ->
      let+ ls = List.map f ls in
      ImplicitBindings ls
    | ExplicitBindings ls ->
      let+ ls = List.map (mcast m (fun (qu, x) ->
          let+ qu = quantified_hypothesis_map m qu
          and+ x = f x in
          (qu, x))) ls in
      ExplicitBindings ls
    | NoBindings -> return NoBindings
  let with_bindings_map m f (x, b) =
    let+ x = f x
    and+ b = bindings_map m f b in
    (x, b)
  let with_bindings_arg_map m f (flg, b) =
    let+ b = with_bindings_map m f b in
    (flg, b)
  let occurrences_gen_map f = function
    | AllOccurrencesBut ls ->
      let+ ls = List.map f ls in
      AllOccurrencesBut ls
    | OnlyOccurrences ls ->
      let+ ls = List.map f ls in
      OnlyOccurrences ls
    | x -> return x
  let occurrences_expr_map m = occurrences_gen_map (or_var_map m id)
  let clause_expr_map m f {onhyps; concl_occs} =
    let+ onhyps = option_map (List.map (fun ((og, x), flg) ->
        let+ og = occurrences_expr_map m og
        and+ x = f x in
        ((og, x), flg))) onhyps
    and+ concl_occs = occurrences_expr_map m concl_occs in
    {onhyps; concl_occs}

  let intro_pattern_naming_expr_map m = function
    (* We see neither of these as binders. The first should be already bound by a `let id := fresh in ..`.
       The second is just a name suggestion and cannot be used as a binder *)
    | IntroIdentifier id ->
      let+ id = m.variable id in
      IntroIdentifier id
    | IntroFresh id ->
      let+ id = m.variable id in
      IntroIdentifier id
    | IntroAnonymous as x -> return x

  let rec intro_pattern_expr_map m f = function
    | IntroNaming n ->
      let+ n = intro_pattern_naming_expr_map m n in
      IntroNaming n
    | IntroAction x ->
      let+ x = intro_pattern_action_expr_map m f x in
      IntroAction x
    | IntroForthcoming _ as x -> return x
  and intro_pattern_action_expr_map m f = function
    | IntroOrAndPattern x ->
      let+ x = or_and_intro_pattern_expr_map m f x in
      IntroOrAndPattern x
    | IntroInjection ls ->
      let+ ls = List.map (mcast m (intro_pattern_expr_map m f)) ls in
      IntroInjection ls
    | IntroApplyOn (c, p) ->
      let+ c = mcast m f c
      and+ p = mcast m (intro_pattern_expr_map m f) p in
      IntroApplyOn (c, p)
    | x -> return x
  and or_and_intro_pattern_expr_map m f = function
    | IntroOrPattern x ->
      let+ x = List.map (List.map (mcast m (intro_pattern_expr_map m f))) x in
      IntroOrPattern x
    | IntroAndPattern x ->
      let+ x = List.map (mcast m (intro_pattern_expr_map m f)) x in
      IntroAndPattern x

  let core_destruction_arg_map m f = function
    | ElimOnConstr x ->
      let+ x = f x in
      ElimOnConstr x
    | ElimOnIdent l ->
      let+ l = mcast m m.variable l in
      ElimOnIdent l
    | x -> return x
  let destruction_arg_map m f (flg, x) =
    let+ x = core_destruction_arg_map m f x in
    (flg, x)
  let induction_clause_map m f g ((da, (intro1, intro2), cl) : ('dconstr, 'id) induction_clause)
    : ('dconstr, 'id) induction_clause t =
    let+ da = destruction_arg_map m (with_bindings_map m f) da
    and+ intro1 = option_map (mcast m (intro_pattern_naming_expr_map m)) intro1
    and+ intro2 = option_map (or_var_map m (mcast m (or_and_intro_pattern_expr_map m f))) intro2
    and+ cl = option_map (clause_expr_map m g) cl in
    (da, (intro1, intro2), cl)
  let inversion_strength_map m f g h = function
    | NonDepInversion (ik, ids, intro) ->
      let+ ids = List.map h ids
      and+ intro = option_map (or_var_map m (mcast m (or_and_intro_pattern_expr_map m g))) intro in
      NonDepInversion (ik, ids, intro)
    | DepInversion (ik, c, intro) ->
      let+ c = option_map f c
      and+ intro = option_map (or_var_map m (mcast m (or_and_intro_pattern_expr_map m g))) intro in
      DepInversion (ik, c, intro)
    | InversionUsing (c, ids) ->
      let+ c = f c
      and+ ids = List.map h ids in
      InversionUsing (c, ids)

  let match_pattern_map f = function
    | Term t ->
      let+ t = f t in
      Term t, []
    | Subterm (id, t) ->
      let+ t = f t in
      Subterm (id, t), Option.cata (fun id -> [id]) [] id

  let match_context_hyps m f = function
    | Hyp (id, mp) ->
      let+ id = m.cast id
      and+ mp, bnds = match_pattern_map f mp in
      Hyp (id, mp), filter_lnames [id] @ bnds
    | Def (id, mp1, mp2) ->
      let+ id = m.cast id
      and+ mp1, bnds1 = match_pattern_map f mp1
      and+ mp2, bnds2 = match_pattern_map f mp2 in
      Def (id, mp1, mp2), filter_lnames [id] @ bnds2@bnds1

  let or_by_notation_r_map f = function
    | AN x -> let+ x = f x in AN x
    | ByNotation x -> return (ByNotation x)

  let or_by_notation_map m f = mcast m (or_by_notation_r_map f)

  let and_short_name_map m f (x, l) =
    let+ x = f x
    and+ l = option_map (mcast m m.variable) l >>= m.short_name in
    (x, l)

  let union_map f g = function
    | Inl x -> let+ x = f x in Inl x
    | Inr x -> let+ x = g x in Inr x

  let red_expr_gen_map m f g h = function
    | Simpl (flg, x) ->
      let+ x = option_map (fun (oc, x) ->
          let+ oc = occurrences_expr_map m oc
          and+ x = union_map g h x in
          (oc, x)) x in
      Simpl (flg, x)
    | Fold t ->
      let+ t = List.map f t in
      Fold t
    | Pattern x ->
      let+ x = List.map (fun (x, y) ->
          let+ x = occurrences_expr_map m x
          and+ y = f y in
          (x, y)) x in
      Pattern x
    | CbvVm x ->
      let+ x = option_map (fun (oc, x) ->
          let+ oc = occurrences_expr_map m oc
          and+ x = union_map g h x in
          (oc, x)) x in
      CbvVm x
    | CbvNative x ->
      let+ x = option_map (fun (oc, x) ->
          let+ oc = occurrences_expr_map m oc
          and+ x = union_map g h x in
          (oc, x)) x in
      CbvNative x
    | Unfold x ->
      let+ x = List.map (fun (x, y) ->
          let+ x = occurrences_expr_map m x
          and+ y = g y in
          (x, y)) x in
      Unfold x
    | x -> return x

  let may_eval_map m f g h = function
    | ConstrTerm t ->
      let+ t = f t in
      ConstrTerm t
    | ConstrEval (red, t) ->
      let+ red = red_expr_gen_map m f g h red
      and+ t = f t in
      ConstrEval (red, t)
    | ConstrContext (id, t) ->
      (* Tactic `context`, not the construct in a match, and therefore a variable and not a binder *)
      let+ id = mcast m m.variable id
      and+ t = f t in
      ConstrContext (id, t)
    | ConstrTypeOf t ->
      let+ t = f t in
      ConstrTypeOf t

  let evaluable_global_reference_map m = function
    | EvalConstRef c ->
      let+ c = m.constant c in
      EvalConstRef c
    | EvalVarRef id ->
      let+ id = m.variable id in
      EvalVarRef id

  let glob_sort_name_map m = function
    | GType li ->
      let+ li = m.cast li in
      GType li
    | x -> return x

  let glob_sort_expr_map f = function
    | UAnonymous x -> return (UAnonymous x)
    | UNamed x ->
      let+ x = f x in
      UNamed x

  let globref_map m (r : GlobRef.t) =
    let open GlobRef in
    match r with
    | VarRef id ->
      let+ id = m.variable id in
      VarRef id
    | ConstRef c ->
      let+ c = m.constant c in
      ConstRef c
    | IndRef (c, i) ->
      let+ c = m.mutind c in
      IndRef (c, i)
    | ConstructRef ((c, i), j) ->
      let+ c = m.mutind c in
      ConstructRef ((c, i), j)

  let goal_select_map m = function
    | SelectId id ->
      let+ id = m.variable id in
      SelectId id
    | x -> return x

  let message_token_map f = function
    | MsgIdent id ->
      let+ id = f id in MsgIdent id
    | x -> return x

  let glob_level_map m = glob_sort_expr_map (glob_sort_name_map m)

  type 'a tactic_mapper = {
    tactic_map   : 'tacexpr map;
    generic_map  : 'lev generic_argument map;
    trm_map      : 'trm map;
    dtrm_map     : 'dtrm map;
    pat_map      : 'pat map;
    ref_map      : 'ref map;
    cst_map      : 'cst map;
    nam_map      : 'nam map;
    tactic       : 'a gen_tactic_expr transformer;
    atomic_tactic : 'a gen_atomic_tactic_expr transformer;
    tactic_arg   : 'a gen_tactic_arg transformer;
    u            : mapper
  }
    constraint 'a = <
      term      :'trm;
      dterm     :'dtrm;
      pattern   :'pat;
      constant  :'cst;
      reference :'ref;
      name      :'nam;
      tacexpr   :'tacexpr;
      level     :'lev
    >

  let rec glob_constr_r_map m r c' =
    let glob_constr_map = glob_constr_map m r in
    m.glob_constr c' @@ function
     | GRef (r, l) ->
       let+ r = globref_map m r
       and+ l = option_map (List.map (glob_level_map m)) l in
       GRef (r, l)
     | GVar id ->
       let+ id = m.variable id in
       GVar id
     | GEvar (e, xs) ->
       (* We do not see existential variables as variables
          Also, we leave the ids of their foreign context alone *)
       let+ xs = List.map (fun (l, c) ->
           let+ c = glob_constr_map c in
           (l, c)) xs in
       GEvar (e, xs)
     | GPatVar _ as c -> return c (* Not regarded as a variable *)
     | GApp (c, cs) ->
       let+ c = glob_constr_map c
       and+ cs = List.map glob_constr_map cs in
       GApp (c, cs)
     | GLambda (id, bk, typ, term) ->
       let+ typ = glob_constr_map typ
       and+ term = with_binders (filter_placeholders [id]) @@ glob_constr_map term in
       GLambda (id, bk, typ, term)
     | GProd (id, bk, typ, term) ->
       let+ typ = glob_constr_map typ
       and+ term = with_binders (filter_placeholders [id]) @@ glob_constr_map term in
       GProd (id, bk, typ, term)
     | GLetIn (id, b, typ, term) ->
       let+ b = glob_constr_map b
       and+ typ = option_map glob_constr_map typ
       and+ term = with_binders (filter_placeholders [id]) @@ glob_constr_map term in
       GLetIn (id, b, typ, term)
     | GCases (cs, c, tt, cc) ->
       let bndrs = OList.concat @@ OList.map (fun (_, (id, pp)) ->
           let bndrs = Option.cata (fun CAst.{v=(_, bndrs); _} -> bndrs) [] pp in
           filter_placeholders (id::bndrs))
           tt in
       let+ c = option_map (fun c -> with_binders bndrs @@ glob_constr_map c) c
       and+ tt = List.map (fun (c, (n, pp)) ->
           let+ c = glob_constr_map c
           and+ pp = option_map m.cast pp in
           (c, (n, pp))) tt
       and+ cc = List.map (mcast m (fun (ids, cps, c) ->
           (* TODO: It might be that `ids` is all the variables in `cps`, but this is
              unclear from the description in Glob_terms. There it says `ids` is all free variables of `c` *)
           let* cps = List.map (cases_pattern_g_map m) cps in
           let cps, bndrs = OList.split cps in
           let+ c = with_binders (filter_placeholders @@ OList.concat bndrs) @@ glob_constr_map c in
           (ids, cps, c))) cc in
       GCases (cs, c, tt, cc)
     | GLetTuple (ids, (id, c1), c2, c3) ->
       let bndrs = filter_placeholders (id :: ids) in
       let+ c1 = option_map glob_constr_map c1
       and+ c2 = glob_constr_map c2
       and+ c3 = with_binders bndrs @@ glob_constr_map c3 in
       GLetTuple (ids, (id, c1), c2, c3)
     | GIf (c1, (id, c2), c3, c4) ->
       let bndrs = filter_placeholders [id] in
       let+ c1 = glob_constr_map c1
       and+ c2 = option_map (fun c2 -> with_binders bndrs @@ glob_constr_map c2) c2
       and+ c3 = glob_constr_map c3
       and+ c4 = glob_constr_map c4 in
       GIf (c1, (id, c2), c3, c4)
     | GRec (fk, ids, decls, typs, terms) ->
       let bndrs = Array.to_list ids in
       let bindrs_array = Array.map (fun x ->
           let bndrs' = filter_placeholders @@ OList.map (fun (id, _, _ ,_) -> id) x in
           bndrs'@bndrs) decls in
       let+ decls = array_map (List.map (fun (id, bk, c1, c2) ->
           let+ c1 = option_map glob_constr_map c1
           and+ c2 = glob_constr_map c2 in
           (id, bk, c1, c2))) decls
       and+ typs = array_map glob_constr_map typs
       and+ terms = array_map (fun (t, bndrs) -> with_binders bndrs @@ glob_constr_map t)
           (array_combine terms bindrs_array) in
       GRec (fk, ids, decls, typs, terms)
     | GSort _ as c -> return c
     | GHole (k, intr, gen) ->
       (* TODO: Sometime we have to deal with some of these evar kinds *)
       let+ gen = option_map (generic_glob_map (r m)) gen
       and+ intr = intro_pattern_naming_expr_map m intr in
       GHole (k, intr, gen)
     | GCast (c1, c2) ->
       let+ c1 = glob_constr_map c1
       and+ c2 = cast_type_map glob_constr_map c2 in
       GCast (c1, c2)
     | GInt _ as c -> return c
     | GFloat _ as c -> return c
  and glob_constr_map m r c = mdast m (glob_constr_r_map m r) c

  let rec cases_pattern_expr_r_map m r (case : cases_pattern_expr_r) =
    let cases_pattern_expr_map = cases_pattern_expr_map m r in
    match case with
    | CPatAlias (ca, l) ->
      let+ ca, bndrs = cases_pattern_expr_map ca
      and+ l = m.cast l in
      CPatAlias (ca, l), l::bndrs
    | CPatCstr (id, cas1, cas2) ->
      let+ id = m.cast id (* not a variable *)
      and+ cas1 = option_map (List.map cases_pattern_expr_map) cas1
      and+ cas2 = List.map (cases_pattern_expr_map) cas2 in
      let cas1, bndrs1 = Option.cata (fun cas1 ->
          let a, b = OList.split cas1 in Some a, b) (None, []) cas1 in
      let cas2, bndrs2 = OList.split cas2 in
      CPatCstr (id, cas1, cas2), OList.concat (bndrs1@bndrs2)
    | CPatAtom l ->
      (* TODO: I would expect this to always be a binder, since CPatCstr already handles
         constructors. However, sinse this is a qualid, this assumption is clearly faulty,
         and what I do here is likely wrong. Most likely, it is dependent on the context
         whether or not this is a binder *)
      let bndr = Option.cata (fun qu ->
          let dp, id = Libnames.repr_qualid qu in
          if DirPath.is_empty dp then [CAst.make (Name.Name id)] else []
        ) [] l in
      let+ l = option_map (qualid_map m) l in
      CPatAtom l, bndr
    | CPatOr pas ->
      let+ pas = List.map cases_pattern_expr_map pas in
<<<<<<< HEAD
      CPatOr pas
    | CPatNotation (ns, n, (cas1, cas2), cas3) ->
      let+ cas1 = List.map cases_pattern_expr_map cas1
      and+ cas2 = List.map (List.map cases_pattern_expr_map) cas2
      and+ cas3 = List.map cases_pattern_expr_map cas3 in
      CPatNotation (ns, n, (cas1, cas2), cas3)
    | CPatPrim _ -> return case
=======
      let pas, bndrs = OList.split pas in
      CPatOr pas, OList.concat bndrs
    | CPatNotation (ns, (cas1, cas2), cas3) ->
      let+ cas1 = List.map cases_pattern_expr_map cas1
      and+ cas2 = List.map (List.map cases_pattern_expr_map) cas2
      and+ cas3 = List.map cases_pattern_expr_map cas3 in
      let cas1, bndrs1 = OList.split cas1 in
      let cas2, bndrs2 = OList.split (OList.map OList.split cas2) in
      let cas3, bndrs3 = OList.split cas3 in
      CPatNotation (ns, (cas1, cas2), cas3), OList.concat (bndrs1 @ OList.concat bndrs2 @ bndrs3)
    | CPatPrim _ -> return (case, [])
>>>>>>> fb41b1bf
    | CPatRecord xs ->
      let+ xs = List.map (fun (qu, ca) ->
          let+ qu = m.cast qu (* not a variable *)
          and+ ca,bndrs = cases_pattern_expr_map ca in
          (qu, ca), bndrs) xs in
      let xs, bndrs = OList.split xs in
      CPatRecord xs, OList.concat bndrs
    | CPatDelimiters (d, c) ->
      let+ c, bndrs = cases_pattern_expr_map c in
      CPatDelimiters (d, c), bndrs
    | CPatCast (c1, c2) ->
      let+ c1,bndrs = cases_pattern_expr_map c1
      and+ c2 = constr_expr_map m r c2 in
      CPatCast (c1, c2), bndrs
  and cases_pattern_expr_map m r c =
    let+ CAst.{loc; v=(c,bndrs)} = mcast m (cases_pattern_expr_r_map m r) c in
    CAst.make ?loc c, bndrs
  and constr_expr_r_map m (r : mapper -> recursor) (c' : constr_expr_r) =
    let constr_expr_map = constr_expr_map m r in
    m.constr_expr c' @@ function
    | CRef (qu, i) ->
      let+ qu = qualid_map m qu in
      CRef (qu, i)
    | CFix (li, fix) -> (* li represents the final choice of the cofixpoints, and is not a binder *)
      let bnds = OList.map (fun (id, _, _, _, _) -> CAst.(id.v)) fix in
      let+ li = m.cast li
      and+ fix = List.map (fix_expr_map bnds m r) fix in
      CFix (li, fix)
    | CCoFix (li, cofix) -> (* li represents the final choice of the cofixpoints, and is not a binder *)
      let bnds = OList.map (fun (id, _, _, _) -> CAst.(id.v)) cofix in
     let+ li = m.cast li
     and+ cofix = List.map (cofix_expr_map bnds m r) cofix in
     CCoFix (li, cofix)
    | CProdN (lb, c) ->
      let* lb = List.map (local_binder_expr_map m r) lb in
      let lb, bnds = OList.split lb in
      let+ c = with_binders (OList.concat bnds) @@ constr_expr_map c in
      CProdN (lb, c)
    | CLambdaN (lb, c) ->
      let* lb = List.map (local_binder_expr_map m r) lb in
      let lb, bnds = OList.split lb in
      let+ c = with_binders (OList.concat bnds) @@ constr_expr_map c in
      CLambdaN (lb, c)
    | CLetIn (l, b, typ, term) ->
      let+ l = m.cast l
      and+ b = constr_expr_map b
      and+ typ = option_map constr_expr_map typ
      and+ term = with_binders (filter_lnames [l]) @@ constr_expr_map term in
      CLetIn (l, b, typ, term)
    | CAppExpl ((flg, l, ie), cs) ->
      let+ l = qualid_map m l
      and+ cs = List.map constr_expr_map cs in
      CAppExpl ((flg, l, ie), cs)
    | CApp ((flg, c), cs) ->
      let+ c = constr_expr_map c
      and+ cs = List.map (fun (c, e) ->
          let+ c = constr_expr_map c in
          (c,e)) cs in
      CApp ((flg, c), cs)
    | CRecord xs ->
      let+ xs = List.map (fun (l, c) ->
        let+ l = qualid_map m l
        and+ c = constr_expr_map c in
        (l, c)) xs in
      CRecord xs
    | CCases (sty, c1, cs, bs) ->
      let* cs = List.map (fun (c, l, pat) ->
          let+ c = constr_expr_map c
          and+ l = option_map m.cast l
          and+ pat = option_map (cases_pattern_expr_map m r) pat in
          let l' = Option.cata (fun x -> [x]) [] l in
          let pat,bndrs = Option.cata (fun (pat, bndrs) -> Some pat, bndrs) (None, []) pat in
          (c, l, pat), l'@bndrs) cs in
      let cs,bndrs = OList.split cs in
      let+ c1 = option_map (fun c1 ->
          with_binders (filter_lnames @@ OList.concat bndrs) @@ constr_expr_map c1) c1
      and+ bs = List.map (mcast m (fun (cs, c) ->
          let* cs = List.map (List.map (cases_pattern_expr_map m r)) cs in
          let cs, bndrs = OList.split @@ OList.map OList.split cs in
          let+ c = with_binders (filter_lnames @@ OList.concat @@ OList.concat bndrs) @@ constr_expr_map c in
         (cs, c))) bs in
      CCases (sty, c1, cs, bs)
    | CLetTuple (ls, (l, c1), c2, c3) ->
      let bndrs = filter_lnames (Option.cata (fun id -> [id]) [] l @ ls) in
      let+ ls = List.map m.cast ls
      and+ l = option_map m.cast l
      and+ c1 = option_map constr_expr_map c1
      and+ c2 = constr_expr_map c2
      and+ c3 = with_binders bndrs @@ constr_expr_map c3 in
      CLetTuple (ls, (l, c1), c2, c3)
    | CIf (c1, (l, c2), c3, c4) ->
      let bndrs = Option.cata (fun l -> [CAst.(l.v)]) [] l in
      let+ l = option_map m.cast l
      and+ c1 = constr_expr_map c1
      and+ c2 = option_map (fun c2 -> with_binders (filter_placeholders bndrs) @@ constr_expr_map c2) c2
      and+ c3 = constr_expr_map c3
      and+ c4 = constr_expr_map c4 in
      CIf (c1, (l, c2), c3, c4)
    | CHole (k, intr, gen) ->
      (* TODO: At some point we have to deal with some of these evar kinds *)
      let+ intr = intro_pattern_naming_expr_map m intr
      and+ gen = option_map (generic_raw_map (r m)) gen in
      CHole (k, intr, gen)
    | CPatVar _ as x -> (* Not regarded as a variable*)
      return x
    | CEvar (e, xs) ->
      (* We do not see existential variables as variables
         Also, we leave the ids of their foreign context alone *)
      let+ xs = List.map (fun (l, c) ->
          let+ c = constr_expr_map c in
          (l, c)) xs in
      CEvar (e, xs)
    | CSort _ as c -> return c
    | CCast (c, ct) ->
      let+ c = constr_expr_map c
      and+ ct = cast_type_map constr_expr_map ct in
      CCast (c, ct)
<<<<<<< HEAD
    | CNotation (ns, n, (cs1, cs2, ps, bs)) ->
=======
    | CNotation (ns, (cs1, cs2, ps, bs)) ->
      (* TODO: Having the binders in the right location here seems very complicated *)
>>>>>>> fb41b1bf
      let+ cs1 = List.map constr_expr_map cs1
      and+ cs2 = List.map (List.map constr_expr_map) cs2
      and+ ps = List.map (cases_pattern_expr_map m r) ps
      and+ bs = List.map (List.map (local_binder_expr_map m r)) bs in
<<<<<<< HEAD
      CNotation (ns, n, (cs1, cs2, ps, bs))
=======
      let ps, _ = OList.split ps in
      let bs, _ = OList.split (OList.map OList.split bs) in
      CNotation (ns, (cs1, cs2, ps, bs))
>>>>>>> fb41b1bf
    | CGeneralization (bk, ak, c) ->
      let+ c = constr_expr_map c in
      CGeneralization (bk, ak, c)
    | CPrim _ as c -> return c
    | CDelimiters (str, c) ->
     let+ c = constr_expr_map c in
     CDelimiters (str, c)
  and fix_expr_map bnds m r (li, ord, bi, typ, term) =
    let* li = m.cast li
    and+ ord = option_map (recursion_order_expr m r) ord
    and+ bi = List.map (local_binder_expr_map m r) bi in
    let bi,bnds' = OList.split bi in
    let+ typ = constr_expr_map m r typ
    and+ term = with_binders (OList.concat bnds' @ bnds) @@ constr_expr_map m r term in
    (li, ord, bi, typ, term)
  and cofix_expr_map bnds m r (li, bi, typ, term) =
    let* li = m.cast li
    and+ bi = List.map (local_binder_expr_map m r) bi in
    let bi,bnds' = OList.split bi in
    let+ typ = constr_expr_map m r typ
    and+ term = with_binders (OList.concat bnds' @ bnds) @@ constr_expr_map m r term in
    (li, bi, typ, term)
  and local_binder_expr_map m r : local_binder_expr -> (local_binder_expr * Id.t list) t = function
    | CLocalAssum (lis, bk, c) ->
      let+ lis = List.map m.cast lis
      and+ c = constr_expr_map m r c in
      CLocalAssum (lis, bk, c), filter_lnames lis
    | CLocalDef (li, c1, c2) ->
      let+ li = m.cast li
      and+ c1 = constr_expr_map m r c1
      and+ c2 = option_map (constr_expr_map m r) c2 in
      CLocalDef (li, c1, c2), filter_lnames [li]
    | CLocalPattern CAst.{loc; v=(ca, c)} ->
      let* ca,bndrs = cases_pattern_expr_map m r ca
      and+ c = option_map (constr_expr_map m r) c in
      let+ cast = m.cast (CAst.make ?loc (ca, c)) in
      CLocalPattern cast, filter_lnames bndrs
  and recursion_order_expr_r m r = function
    | CStructRec li ->
      let+ li = mcast m m.variable li in
      CStructRec li
    | CWfRec (li, c) ->
      let+ li = mcast m m.variable li
      and+ c = constr_expr_map m r c in
      CWfRec (li, c)
    | CMeasureRec (li, c1, c2) ->
      let+ li = option_map (mcast m m.variable) li
      and+ c1 = constr_expr_map m r c1
      and+ c2 = option_map (constr_expr_map m r) c2 in
      CMeasureRec (li, c1, c2)
  and recursion_order_expr m r x = mcast m (recursion_order_expr_r m r) x
  and constr_expr_map (m : mapper) r c : constr_expr t =
    mcast m (constr_expr_r_map m r) c

  and constr_pattern_map m pat' =
    let constr_pattern_map = constr_pattern_map m in
    m.constr_pattern pat' @@ function
     | PRef r ->
       let+ r = globref_map m r in
       PRef r
<<<<<<< HEAD
     | PVar _ -> return pat
     | PEvar (e, ps) ->
       let+ ps = List.map constr_pattern_map ps in
=======
     | PVar id ->
       let+ id = m.variable id in
       PVar id
     | PEvar (e, ps) -> (* TODO: at some point we should do something with evars *)
       let+ ps = array_map constr_pattern_map ps in
>>>>>>> fb41b1bf
       PEvar (e, ps)
     | PRel _ as pat -> (* TODO: Look up this variable *)
       return pat
     | PApp (p, ps) ->
       let+ p = constr_pattern_map p
       and+ ps = array_map constr_pattern_map ps in
       PApp (p, ps)
     | PSoApp (id, ps) -> (* TODO: This seems to be an existential variable *)
       let+ ps = List.map constr_pattern_map ps in
       PSoApp (id, ps)
     | PProj (id, p) ->
       let+ p = constr_pattern_map p in
       PProj (id, p)
     | PLambda (id, typ, term) ->
       let+ typ = constr_pattern_map typ
       and+ term = with_binders (filter_placeholders [id]) @@ constr_pattern_map term in
       PLambda (id, typ, term)
     | PProd (id, typ, term) ->
       let+ typ = constr_pattern_map typ
       and+ term = with_binders (filter_placeholders [id]) @@ constr_pattern_map term in
       PProd (id, typ, term)
     | PLetIn (id, bi, typ, term) ->
       let+ bi = constr_pattern_map bi
       and+ typ = option_map constr_pattern_map typ
       and+ term = with_binders (filter_placeholders [id]) @@ constr_pattern_map term in
       PLetIn (id, bi, typ, term)
     | PSort _ as pat -> return pat
     | PMeta _ as pat -> (* TODO: Meta-existential variable *)
       return pat
     | PIf (p1, p2, p3) ->
       let+ p1 = constr_pattern_map p1
       and+ p2 = constr_pattern_map p2
       and+ p3 = constr_pattern_map p3 in
       PIf (p1, p2, p3)
     | PCase (ci, p1, p2, ps) -> (* TODO: Probably some implicit de Bruijn indices here *)
       let+ p1 = constr_pattern_map p1
       and+ p2 = constr_pattern_map p2
       and+ ps = List.map (fun (i, bs, p) ->
           let+ p = constr_pattern_map p in
           (i, bs, p)) ps in
       PCase (ci, p1, p2, ps)
     | PFix (x, (ids, typs, terms)) ->
       let fids = filter_placeholders @@ Array.to_list ids in
       let+ typs = array_map constr_pattern_map typs
       and+ terms = with_binders fids @@ array_map constr_pattern_map terms in
       PFix (x, (ids, typs, terms))
     | PCoFix (i, (ids, typs, terms)) ->
       let fids = filter_placeholders @@ Array.to_list ids in
       let+ typs = array_map constr_pattern_map typs
       and+ terms = with_binders fids @@ array_map constr_pattern_map terms in
       PCoFix (i, (ids, typs, terms))
     | PInt _ as pat -> return pat
     | PFloat _ as pat -> return pat

  and glob_constr_and_expr_map m r ((gc, ce) : g_trm) =
    let+ gc = glob_constr_map m r gc
    and+ ce = option_map (constr_expr_map m r) ce in
    (gc, ce)
  and g_pat_map m r ((ids, c, cp) : g_pat) =
    (* TODO: `ids` are variables, but unknown if binders. They do not appear to be used, so we ignore *)
    let+ c = glob_constr_and_expr_map m r c
    and+ cp = constr_pattern_map m cp in
    (ids, c, cp)

  and tactic_arg_map (m : 'a tactic_mapper) tac' =
    m.tactic_arg tac' @@ function
     | TacGeneric genarg ->
       let+ genarg = m.generic_map genarg in
       TacGeneric genarg
     | ConstrMayEval x ->
       let+ x = may_eval_map m.u m.trm_map m.cst_map m.pat_map x in
       ConstrMayEval x
     | Reference r ->
       let+ r = m.ref_map r in
       Reference r
     | TacCall c ->
       let+ c = mcast m.u (fun (ref, args) ->
           let+ ref = m.ref_map ref
           and+ args = List.map (tactic_arg_map m) args in (ref, args)) c in
       TacCall c
     | TacFreshId ids ->
       let+ ids = List.map (or_var_map m.u id) ids in
       TacFreshId ids
     | Tacexp t ->
       let+ t = m.tactic_map t in
       Tacexp t
     | TacPretype t ->
       let+ t = m.trm_map t in
       TacPretype t
     | TacNumgoals as tac -> return tac
  and match_rule_map (m : 'a tactic_mapper) tac = List.map (function
      | Pat (hyps, pat, t) ->
        let* hyps = List.map (match_context_hyps m.u m.pat_map) hyps
        and+ pat,bnds2 = match_pattern_map m.pat_map pat in
        let hyps,bnds1 = OList.split hyps in
        let bnds = OList.concat bnds1 @ bnds2 in
        let+ t = with_binders bnds @@ m.tactic_map t in
        Pat (hyps, pat, t)
      | All t ->
        let+ t = m.tactic_map t in
        All t) tac
  and atomic_tactic_map
      (m : 'a tactic_mapper) (tac' : 'a gen_atomic_tactic_expr) : 'a gen_atomic_tactic_expr t =
    m.atomic_tactic tac' @@ function
     | TacIntroPattern (flg, intros) ->
       let+ intros = List.map (mcast m.u (intro_pattern_expr_map m.u m.trm_map)) intros in
       TacIntroPattern (flg, intros)
     | TacApply (flg1, flg2, bi, intro) ->
       let+ bi = List.map (with_bindings_arg_map m.u m.trm_map) bi
       and+ intro = option_map (fun (l, intro) ->
           let+ l = mcast m.u m.u.variable l
           and+ intro = option_map (mcast m.u (intro_pattern_expr_map m.u m.trm_map)) intro in
           (l, intro)) intro in
       TacApply (flg1, flg2, bi, intro)
     | TacElim (flg, c1, c2) ->
       let+ c1 = with_bindings_arg_map m.u m.trm_map c1
       and+ c2 = option_map (with_bindings_map m.u m.trm_map) c2 in
       TacElim (flg, c1, c2)
     | TacCase (flg, c) ->
       let+ c = with_bindings_arg_map m.u m.trm_map c in
       TacCase (flg, c)
     | TacMutualFix (id, n, fs) ->
       let+ id = m.u.variable id
       and+ fs = List.map (fun (id, n, c) ->
           let+ id = m.u.variable id
           and+ c = m.trm_map c in
           (id, n, c)) fs in
       TacMutualFix (id, n, fs)
     | TacMutualCofix (id, fs) ->
       let+ id = m.u.variable id
       and+ fs = List.map (fun (id, c) ->
           let+ id = m.u.variable id
           and+ c = m.trm_map c in
           (id, c)) fs in
       TacMutualCofix (id, fs)
     | TacAssert (flg1, flg2, t, intro, c) ->
       let+ t = option_map (option_map m.tactic_map) t
       and+ intro = option_map (mcast m.u (intro_pattern_expr_map m.u m.trm_map)) intro
       and+ c = m.trm_map c in
       TacAssert (flg1, flg2, t, intro, c)
     | TacGeneralize xs ->
       let+ xs = List.map (fun ((oe, c), id) ->
           let+ oe = occurrences_expr_map m.u oe
           and+ c = m.trm_map c
           and+ id = name_map m.u id in (* This is not a binder *)
           ((oe, c), id)) xs in
       TacGeneralize xs
     | TacLetTac (flg1, id, c, cl, flg2, intro) ->
       let+ id = name_map m.u id
       and+ c = m.trm_map c
       and+ cl = clause_expr_map m.u (mcast m.u m.u.variable) cl
       and+ intro = option_map (mcast m.u (intro_pattern_naming_expr_map m.u)) intro in
       TacLetTac (flg1, id, c, cl, flg2, intro)
     | TacInductionDestruct (flg1, flg2, (indc, c)) ->
       let+ indc = List.map (induction_clause_map m.u m.trm_map (mcast m.u m.u.variable)) indc
       and+ c = option_map (with_bindings_map m.u m.trm_map) c in
       TacInductionDestruct (flg1, flg2, (indc, c))
     | TacReduce (rede, cl) ->
       let+ rede = red_expr_gen_map m.u m.trm_map m.cst_map m.pat_map rede
       and+ cl = clause_expr_map m.u (mcast m.u m.u.variable) cl in
       TacReduce (rede, cl)
     | TacChange (flg, pat, c, cl) ->
       let+ pat = option_map m.pat_map pat
       and+ c = m.trm_map c
       and+ cl = clause_expr_map m.u (mcast m.u m.u.variable) cl in
       TacChange (flg, pat, c, cl)
     | TacRewrite (flg1, bis, cl, t) ->
       let+ bis = List.map (fun (flg, mu, bi) ->
           let+ bi = with_bindings_arg_map m.u m.trm_map bi in
           (flg, mu, bi)) bis
       and+ cl = clause_expr_map m.u (mcast m.u m.u.variable) cl
       and+ t = option_map m.tactic_map t in
       TacRewrite (flg1, bis, cl, t)
     | TacInversion (is, qh) ->
       let+ is = inversion_strength_map m.u m.trm_map m.trm_map (mcast m.u m.u.variable) is
       and+ qh = quantified_hypothesis_map m.u qh in
       TacInversion (is, qh)
  and tactic_map
      (m : 'a tactic_mapper) (tac' : 'a gen_tactic_expr) : 'a gen_tactic_expr t =
    m.tactic tac' @@ function
     | TacInfo t ->
       let+ t = m.tactic_map t in
       TacInfo t
     | TacAtom a ->
       let+ a = mcast m.u (atomic_tactic_map m) a in
       TacAtom a
     | TacThen (t1, t2)  ->
       let+ t1 = m.tactic_map t1
       and+ t2 = m.tactic_map t2 in
       TacThen (t1, t2)
     | TacDispatch tl ->
       let+ tl = List.map m.tactic_map tl in
       TacDispatch tl
     | TacExtendTac (tl1, t, tl2) ->
       let+ tl1 = array_map m.tactic_map tl1
       and+ t   = m.tactic_map t
       and+ tl2 = array_map m.tactic_map tl2 in
       TacExtendTac (tl1, t, tl2)
     | TacThens (t1, tl) ->
       let+ t1 = m.tactic_map t1
       and+ tl = List.map m.tactic_map tl in
       TacThens (t1, tl)
     | TacThens3parts (t1, tl1, t2, tl2) ->
       let+ t1 = m.tactic_map t1
       and+ tl1 = array_map m.tactic_map tl1
       and+ t2 = m.tactic_map t2
       and+ tl2 = array_map m.tactic_map tl2 in
       TacThens3parts (t1, tl1, t2, tl2)
     | TacFirst ts ->
       let+ ts = List.map m.tactic_map ts in
       TacFirst ts
     | TacComplete t ->
       let+ t = m.tactic_map t in
       TacComplete t
     | TacSolve ts ->
       let+ ts = List.map m.tactic_map ts in
       TacSolve ts
     | TacTry t ->
       let+ t = m.tactic_map t in
       TacTry t
     | TacOr (t1, t2) ->
       let+ t1 = m.tactic_map t1
       and+ t2 = m.tactic_map t2 in
       TacOr (t1, t2)
     | TacOnce t ->
       let+ t = m.tactic_map t in
       TacOnce t
     | TacExactlyOnce t ->
       let+ t = m.tactic_map t in
       TacExactlyOnce t
     | TacIfThenCatch (t1, t2, t3) ->
       let+ t1 = m.tactic_map t1
       and+ t2 = m.tactic_map t2
       and+ t3 = m.tactic_map t3 in
       TacIfThenCatch (t1, t2, t3)
     | TacOrelse (t1, t2) ->
       let+ t1 = m.tactic_map t1
       and+ t2 = m.tactic_map t2 in
       TacOrelse (t1, t2)
     | TacDo (n, t) ->
       let+ t = m.tactic_map t in
       TacDo (n, t)
     | TacTimeout (n, t) ->
       let+ t = m.tactic_map t in
       TacTimeout (n, t)
     | TacTime (s, t) ->
       let+ t = m.tactic_map t in
       TacTime (s, t)
     | TacRepeat t ->
       let+ t = m.tactic_map t in
       TacRepeat t
     | TacProgress t ->
       let+ t = m.tactic_map t in
       TacProgress t
     | TacShowHyps t ->
       let+ t = m.tactic_map t in
       TacShowHyps t
     | TacAbstract (t, id) ->
       let+ t = m.tactic_map t
       and+ id = option_map m.u.variable id in
       TacAbstract (t, id)
     | TacId msgs ->
       let+ msgs = List.map (fun x ->
           message_token_map m.nam_map x) msgs in
       TacId msgs
     | TacFail (flg, l, msgs) ->
       let+ msgs = List.map (fun x ->
           message_token_map m.nam_map x) msgs
       and+ l = or_var_map m.u id l in
       TacFail (flg, l, msgs)
     | TacLetIn (flg, ts, t) ->
       let lns, args = OList.split ts in
       let+ t = with_binders (filter_lnames lns) @@ m.tactic_map t
       and+ args = List.map (tactic_arg_map m) args in
       TacLetIn (flg, OList.combine lns args, t)
     | TacMatch (flg, t, ts) ->
       let+ t = m.tactic_map t
       and+ ts = (match_rule_map m) ts in
       TacMatch (flg, t, ts)
     | TacMatchGoal (flg, d, ts) ->
       let+ ts = (match_rule_map m) ts in
       TacMatchGoal (flg, d, ts)
     | TacFun (args, t) ->
       let bnds = filter_placeholders args in
       let+ t = with_binders bnds @@ m.tactic_map t in
       TacFun (args, t)
     | TacArg c ->
       let+ c = mcast m.u (fun a -> (tactic_arg_map m) a) c in
       TacArg c
     | TacSelect (i, t) ->
       let+ t = m.tactic_map t
       and+ i = goal_select_map m.u i in
       TacSelect (i, t)
     | TacML c ->
       let+ c = mcast m.u (fun (ml, args) ->
           let+ args = List.map (tactic_arg_map m) args in (ml, args)) c in
       TacML c
     | TacAlias c ->
       let+ c = mcast m.u (fun (id, args) ->
           let+ args = List.map (tactic_arg_map m) args in (id, args)) c in
       TacAlias c

  let rec recursor m =
    { option_map = option_map
    ; cast_map = (fun f -> mcast m f)
    ; constant_map = m.constant
    ; mutind_map = m.mutind
    ; short_name_map = (fun f -> m.short_name f)
    ; or_var_map = (fun f -> or_var_map m f)
    ; intro_pattern_expr_map = (fun f -> intro_pattern_expr_map m f)
    ; constr_expr_map = constr_expr_map m recursor
    ; glob_constr_and_expr_map = glob_constr_and_expr_map m recursor
    ; bindings_map = (fun f -> bindings_map m f)
    ; with_bindings_map = (fun f -> with_bindings_map m f)
    ; located_map = (fun f -> located_map m f)
    ; variable_map = m.variable
    ; clause_expr_map = (fun f -> clause_expr_map m f)
    ; destruction_arg_map = (fun f -> destruction_arg_map m f)
    ; raw_tactic_expr_map = raw_tactic_expr_map m
    ; glob_tactic_expr_map = glob_tactic_expr_map m
    ; qualid_map = qualid_map m
    ; globref_map = globref_map m
    ; quantified_hypothesis_map = quantified_hypothesis_map m
    }
  and raw_tactic_mapper m = {
    tactic_map   = raw_tactic_expr_map m;
    trm_map      = constr_expr_map m recursor;
    dtrm_map     = constr_expr_map m recursor;
    pat_map      = constr_expr_map m recursor;
    ref_map      = qualid_map m;
    nam_map      = mcast m m.variable;
    cst_map      = or_by_notation_map m m.cast;
    generic_map  = generic_raw_map (recursor m);
    u            = m;
    tactic       = m.raw_tactic;
    atomic_tactic = m.raw_atomic_tactic;
    tactic_arg   = m.raw_tactic_arg
  }
  and raw_tactic_expr_map m tac =
    tactic_map (raw_tactic_mapper m) tac
  and glob_tactic_mapper m = {
    tactic_map   = glob_tactic_expr_map m;
    trm_map      = glob_constr_and_expr_map m recursor;
    dtrm_map     = glob_constr_and_expr_map m recursor;
    pat_map      = g_pat_map m recursor;
    ref_map      = or_var_map m (fun (l, id) -> let+ l = m.located l in (l, id));
    nam_map      = mcast m m.variable;
    cst_map      = or_var_map m (and_short_name_map m (evaluable_global_reference_map m));
    generic_map  = generic_glob_map (recursor m);
    u            = m;
    tactic       = m.glob_tactic;
    atomic_tactic = m.glob_atomic_tactic;
    tactic_arg    = m.glob_tactic_arg
  }
  and glob_tactic_expr_map m tac =
    tactic_map (glob_tactic_mapper m) tac

  let glob_tactic_arg_map m tac = tactic_arg_map (glob_tactic_mapper m) tac
  let glob_atomic_tactic_map m tac = atomic_tactic_map (glob_tactic_mapper m) tac
  let raw_tactic_arg_map m tac = tactic_arg_map (raw_tactic_mapper m) tac
  let raw_atomic_tactic_map m tac = atomic_tactic_map (raw_tactic_mapper m) tac
  let glob_constr_map m = glob_constr_map m recursor
  let constr_expr_map m = constr_expr_map m recursor
end<|MERGE_RESOLUTION|>--- conflicted
+++ resolved
@@ -715,27 +715,17 @@
       CPatAtom l, bndr
     | CPatOr pas ->
       let+ pas = List.map cases_pattern_expr_map pas in
-<<<<<<< HEAD
-      CPatOr pas
-    | CPatNotation (ns, n, (cas1, cas2), cas3) ->
-      let+ cas1 = List.map cases_pattern_expr_map cas1
-      and+ cas2 = List.map (List.map cases_pattern_expr_map) cas2
-      and+ cas3 = List.map cases_pattern_expr_map cas3 in
-      CPatNotation (ns, n, (cas1, cas2), cas3)
-    | CPatPrim _ -> return case
-=======
       let pas, bndrs = OList.split pas in
       CPatOr pas, OList.concat bndrs
-    | CPatNotation (ns, (cas1, cas2), cas3) ->
+    | CPatNotation (ns, n, (cas1, cas2), cas3) ->
       let+ cas1 = List.map cases_pattern_expr_map cas1
       and+ cas2 = List.map (List.map cases_pattern_expr_map) cas2
       and+ cas3 = List.map cases_pattern_expr_map cas3 in
       let cas1, bndrs1 = OList.split cas1 in
       let cas2, bndrs2 = OList.split (OList.map OList.split cas2) in
       let cas3, bndrs3 = OList.split cas3 in
-      CPatNotation (ns, (cas1, cas2), cas3), OList.concat (bndrs1 @ OList.concat bndrs2 @ bndrs3)
+      CPatNotation (ns, n, (cas1, cas2), cas3), OList.concat (bndrs1 @ OList.concat bndrs2 @ bndrs3)
     | CPatPrim _ -> return (case, [])
->>>>>>> fb41b1bf
     | CPatRecord xs ->
       let+ xs = List.map (fun (qu, ca) ->
           let+ qu = m.cast qu (* not a variable *)
@@ -853,23 +843,15 @@
       let+ c = constr_expr_map c
       and+ ct = cast_type_map constr_expr_map ct in
       CCast (c, ct)
-<<<<<<< HEAD
     | CNotation (ns, n, (cs1, cs2, ps, bs)) ->
-=======
-    | CNotation (ns, (cs1, cs2, ps, bs)) ->
       (* TODO: Having the binders in the right location here seems very complicated *)
->>>>>>> fb41b1bf
       let+ cs1 = List.map constr_expr_map cs1
       and+ cs2 = List.map (List.map constr_expr_map) cs2
       and+ ps = List.map (cases_pattern_expr_map m r) ps
       and+ bs = List.map (List.map (local_binder_expr_map m r)) bs in
-<<<<<<< HEAD
-      CNotation (ns, n, (cs1, cs2, ps, bs))
-=======
       let ps, _ = OList.split ps in
       let bs, _ = OList.split (OList.map OList.split bs) in
-      CNotation (ns, (cs1, cs2, ps, bs))
->>>>>>> fb41b1bf
+      CNotation (ns, n, (cs1, cs2, ps, bs))
     | CGeneralization (bk, ak, c) ->
       let+ c = constr_expr_map c in
       CGeneralization (bk, ak, c)
@@ -930,17 +912,11 @@
      | PRef r ->
        let+ r = globref_map m r in
        PRef r
-<<<<<<< HEAD
-     | PVar _ -> return pat
-     | PEvar (e, ps) ->
-       let+ ps = List.map constr_pattern_map ps in
-=======
      | PVar id ->
        let+ id = m.variable id in
        PVar id
      | PEvar (e, ps) -> (* TODO: at some point we should do something with evars *)
-       let+ ps = array_map constr_pattern_map ps in
->>>>>>> fb41b1bf
+       let+ ps = List.map constr_pattern_map ps in
        PEvar (e, ps)
      | PRel _ as pat -> (* TODO: Look up this variable *)
        return pat
