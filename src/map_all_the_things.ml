open Ltac_plugin
open Tacexpr
open Locus
open Util
open Genarg
open Tactypes
open Glob_term
open Genredexpr
open Pattern
open Constrexpr
open Tactics
open Tactician_util
open Genintern
open Loc
open Names
open Goal_select
open Namegen

module type MapDef = sig
  include MonadNotations

  type 'a transformer = 'a -> ('a -> 'a t) -> 'a t

  val with_binders : Id.t list -> 'a t -> 'a t

  type mapper =
    { glob_tactic : glob_tactic_expr transformer
    ; raw_tactic : raw_tactic_expr transformer
    ; glob_atomic_tactic : glob_atomic_tactic_expr transformer
    ; raw_atomic_tactic : raw_atomic_tactic_expr transformer
    ; glob_tactic_arg : glob_tactic_arg transformer
    ; raw_tactic_arg : raw_tactic_arg transformer
    ; cast : 'a. 'a CAst.t map
    ; constant : Constant.t map
    ; mutind : MutInd.t map
    ; short_name : Id.t CAst.t option map
    ; located : Loc.t option map
    ; variable : Id.t map
    ; constr_pattern : constr_pattern transformer
    ; constr_expr : constr_expr_r transformer
    ; glob_constr : ([ `any ] glob_constr_r) transformer }

  type recursor =
    { option_map : 'a. 'a map -> 'a option map
    ; or_var_map : 'a. 'a map -> 'a or_var map
    ; cast_map : 'a. 'a map -> 'a CAst.t map
    ; constant_map : Constant.t map
    ; mutind_map : MutInd.t map
    ; short_name_map : Id.t CAst.t option map
    ; located_map : 'a. 'a map -> 'a located map
    ; variable_map : Id.t map
    ; constr_expr_map : constr_expr map
    ; glob_constr_and_expr_map : glob_constr_and_expr map
    ; intro_pattern_expr_map : 'a. 'a map -> 'a intro_pattern_expr map
    ; bindings_map : 'a. 'a map -> 'a bindings map
    ; with_bindings_map : 'a. 'a map -> 'a with_bindings map
    ; clause_expr_map : 'a. 'a map -> 'a clause_expr map
    ; destruction_arg_map : 'a. 'a map -> 'a destruction_arg map
    ; raw_tactic_expr_map : raw_tactic_expr map
    ; glob_tactic_expr_map : glob_tactic_expr map
    ; qualid_map : Libnames.qualid map
    ; globref_map : GlobRef.t map
    ; quantified_hypothesis_map : quantified_hypothesis map
    }

  type ('raw, 'glb) gen_map =
    { raw : recursor -> 'raw map
    ; glb : recursor -> 'glb map }

  val map_sort : string
  val default : ('raw, 'glb, 'top) genarg_type -> ('raw, 'glb) gen_map

end

module MapDefTemplate (M: Monad.Def) = struct
  include WithMonadNotations(M)

  type 'a transformer = 'a -> ('a -> 'a t) -> 'a t
  type 'a map = 'a -> 'a t
  let with_binders _ x = x
  type mapper =
    { glob_tactic : glob_tactic_expr transformer
    ; raw_tactic : raw_tactic_expr transformer
    ; glob_atomic_tactic : glob_atomic_tactic_expr transformer
    ; raw_atomic_tactic : raw_atomic_tactic_expr transformer
    ; glob_tactic_arg : glob_tactic_arg transformer
    ; raw_tactic_arg : raw_tactic_arg transformer
    ; cast : 'a. 'a CAst.t map
    ; constant : Constant.t map
    ; mutind : MutInd.t map
    ; short_name : Id.t CAst.t option map
    ; located : Loc.t option map
    ; variable : Id.t map
    ; constr_pattern : constr_pattern transformer
    ; constr_expr : constr_expr_r transformer
    ; glob_constr : ([ `any ] glob_constr_r) transformer }
  let none_transformer x f = f x
  let default_mapper =
    { glob_tactic = none_transformer
    ; raw_tactic = none_transformer
    ; glob_atomic_tactic = none_transformer
    ; raw_atomic_tactic = none_transformer
    ; glob_tactic_arg = none_transformer
    ; raw_tactic_arg = none_transformer
    ; cast = id
    ; constant = id
    ; mutind = id
    ; short_name = id
    ; located = id
    ; variable = id
    ; constr_pattern = none_transformer
    ; constr_expr = none_transformer
    ; glob_constr = none_transformer }
  type recursor =
    { option_map : 'a. 'a map -> 'a option map
    ; or_var_map : 'a. 'a map -> 'a or_var map
    ; cast_map : 'a. 'a map -> 'a CAst.t map
    ; constant_map : Constant.t map
    ; mutind_map : MutInd.t map
    ; short_name_map : Id.t CAst.t option map
    ; located_map : 'a. 'a map -> 'a located map
    ; variable_map : Id.t map
    ; constr_expr_map : constr_expr map
    ; glob_constr_and_expr_map : glob_constr_and_expr map
    ; intro_pattern_expr_map : 'a. 'a map -> 'a intro_pattern_expr map
    ; bindings_map : 'a. 'a map -> 'a bindings map
    ; with_bindings_map : 'a. 'a map -> 'a with_bindings map
    ; clause_expr_map : 'a. 'a map -> 'a clause_expr map
    ; destruction_arg_map : 'a. 'a map -> 'a destruction_arg map
    ; raw_tactic_expr_map : raw_tactic_expr map
    ; glob_tactic_expr_map : glob_tactic_expr map
    ; qualid_map : Libnames.qualid map
    ; globref_map : GlobRef.t map
    ; quantified_hypothesis_map : quantified_hypothesis map
    }
  type ('raw, 'glb) gen_map =
    { raw : recursor -> 'raw map
    ; glb : recursor -> 'glb map }
end

module type GenMap = sig
  type raw
  type glob
  module M : functor (M : MapDef) -> sig
    open M
    val raw_map : recursor -> raw map
    val glob_map : recursor -> glob map
  end
end

let generic_identity_map (type r) (type g)
    (_ : (r, g, 't) genarg_type) : (module GenMap with type raw = r and type glob = g) =
(module struct
  type raw = r
  type glob = g
  module M = functor (M : MapDef) -> struct
    open M
    let raw_map _ r = return r
    let glob_map _ r = return r
  end
end)

module MapObj =
struct
  type ('raw, 'glb, 'top) obj = (module GenMap with type raw = 'raw and type glob = 'glb) option
  let name = "map"
  let default _ = Some None
end

module Map = Register (MapObj)

let generic_map = Map.obj
let register_generic_map w k = Map.register0 w (Some k)
let register_generic_map_identity w =
  register_generic_map w (generic_identity_map w)

module MakeMapper (M: MapDef) = struct
  open M

  module OList = List
  open Monad.Make(M)

  module MapObj =
  struct
    type ('raw, 'glb, 'top) obj = ('raw, 'glb) gen_map option
    let name = "map"
    let default _ = Some None
  end

  module Map = Register (MapObj)

  let map (type r) (type g) wit =
    match Map.obj wit with
    | None ->
      (match generic_map wit with
      | None -> default wit
      | Some (module G : GenMap with type raw = r and type glob = g) ->
        let module M = G.M(M) in
        let x =  {raw = M.raw_map; glb = M.glob_map} in
        Map.register0 wit (Some x); x)
    | Some x -> x

  let generic_raw_map m g
    : rlevel generic_argument t =
    let rec aux ((GenArg (Rawwit wit, v)) as g) = match wit with
      | ListArg wit as witl ->
        let ls = out_gen (Rawwit witl) g in
        let+ ls = List.map (fun x ->
            let+ res = aux (in_gen (Rawwit wit) x)
            in out_gen (Rawwit wit) res) ls in
        in_gen (Rawwit witl) ls
      | OptArg wit as wito ->
        let e = out_gen (Rawwit wito) g in
        let+ e = match e with
          | None -> return None
          | Some e -> let+ e = aux (in_gen (Rawwit wit) e) in
            Some (out_gen (Rawwit wit) e) in
        in_gen (Rawwit wito) e
      | PairArg (wit1, wit2) as witp ->
        let e1, e2 = out_gen (Rawwit witp) g in
        let+ e1 = aux (in_gen (Rawwit wit1) e1)
        and+ e2 = aux (in_gen (Rawwit wit2) e2) in
        let e1 = out_gen (Rawwit wit1) e1 in
        let e2 = out_gen (Rawwit wit2) e2 in
        in_gen (Rawwit witp) (e1, e2)
      | ExtraArg _ ->
        let+ v =((map wit).raw m v) in
        in_gen (rawwit wit) v
    in aux g

  let generic_glob_map m g
    : glevel generic_argument t =
    let rec aux ((GenArg (Glbwit wit, v)) as g) = match wit with
      | ListArg wit as witl ->
        let ls = out_gen (Glbwit witl) g in
        let+ ls = List.map (fun x ->
            let+ res = aux (in_gen (Glbwit wit) x)
            in out_gen (Glbwit wit) res) ls in
        in_gen (Glbwit witl) ls
      | OptArg wit as wito ->
        let e = out_gen (Glbwit wito) g in
        let+ e = match e with
          | None -> return None
          | Some e -> let+ e = aux (in_gen (Glbwit wit) e) in
            Some (out_gen (Glbwit wit) e) in
        in_gen (Glbwit wito) e
      | PairArg (wit1, wit2) as witp ->
        let e1, e2 = out_gen (Glbwit witp) g in
        let+ e1 = aux (in_gen (Glbwit wit1) e1)
        and+ e2 = aux (in_gen (Glbwit wit2) e2) in
        let e1 = out_gen (Glbwit wit1) e1 in
        let e2 = out_gen (Glbwit wit2) e2 in
        in_gen (Glbwit witp) (e1, e2)
      | ExtraArg _ ->
        let+ v =((map wit).glb m v) in
        in_gen (glbwit wit) v
    in aux g

  let filter_placeholders = OList.map_filter (function
      | Name.Name id -> Some id
      | Name.Anonymous -> None )
  let filter_lnames ls =
    let ls = OList.map (fun CAst.{v; _} -> v) ls in
    filter_placeholders ls

  let mcast m f CAst.{loc; v} =
    let* v = f v in m.cast (CAst.make ?loc v)
  let mdast m f CAst.{loc; v} =
    let* v = f (DAst.get_thunk v) in
    m.cast (DAst.make ?loc v)
  let located_map m f (l, x) =
    let+ l = m.located l
    and+ x = f x in
    (l, x)

  let array_map f xs = let+ xs = List.map f (Array.to_list xs) in Array.of_list xs
  let array_combine xs ys = Array.of_list (OList.combine (Array.to_list xs) (Array.to_list ys))
  let option_map f = function
    | None -> return None
    | Some x -> let+ x = f x in Some x

  let name_map m = function
    | Name.Anonymous -> return Name.Anonymous
    | Name.Name id ->
      let+ id = m.variable id in
      Name.Name id

  let qualid_map m (CAst.{loc; _} as q) =
    let d, id = Libnames.repr_qualid q in
    if DirPath.is_empty d then
      let* id = m.variable id in
      m.cast (Libnames.make_qualid ?loc DirPath.empty id)
    else m.cast q

  let rec cases_pattern_r_map m = function
    | PatVar n -> return (PatVar n, [])
    | PatCstr (c, ps, id) ->
      let+ ps = List.map (cases_pattern_g_map m) ps in
      let ps, bndrs = OList.split ps in
      PatCstr (c, ps, id), id :: OList.concat bndrs
  and cases_pattern_g_map m p =
    let+ p = mdast m (cases_pattern_r_map m) p in
    let p', bndrs = DAst.get p in
    DAst.map (fun _ -> p') p, bndrs

  let cast_type_map f = function
    | CastConv x ->
      let+ x = f x in
      CastConv x
    | CastVM x ->
      let+ x = f x in
      CastConv x
    | CastCoerce -> return CastCoerce
    | CastNative x ->
      let+ x = f x in
      CastNative x

  let or_var_map m f = function
    | ArgArg x ->
      let+ x = f x in
      ArgArg x
    | ArgVar l ->
      let+ l = mcast m m.variable l in
      ArgVar l
  let quantified_hypothesis_map m = function
    | AnonHyp _ as x -> return x
    | NamedHyp id ->
      let+ id = m.variable id in
      NamedHyp id
  let bindings_map m f = function
    | ImplicitBindings ls ->
      let+ ls = List.map f ls in
      ImplicitBindings ls
    | ExplicitBindings ls ->
      let+ ls = List.map (mcast m (fun (qu, x) ->
          let+ qu = quantified_hypothesis_map m qu
          and+ x = f x in
          (qu, x))) ls in
      ExplicitBindings ls
    | NoBindings -> return NoBindings
  let with_bindings_map m f (x, b) =
    let+ x = f x
    and+ b = bindings_map m f b in
    (x, b)
  let with_bindings_arg_map m f (flg, b) =
    let+ b = with_bindings_map m f b in
    (flg, b)
  let occurrences_gen_map f = function
    | AllOccurrencesBut ls ->
      let+ ls = List.map f ls in
      AllOccurrencesBut ls
    | OnlyOccurrences ls ->
      let+ ls = List.map f ls in
      OnlyOccurrences ls
    | x -> return x
  let occurrences_expr_map m = occurrences_gen_map (or_var_map m id)
  let clause_expr_map m f {onhyps; concl_occs} =
    let+ onhyps = option_map (List.map (fun ((og, x), flg) ->
        let+ og = occurrences_expr_map m og
        and+ x = f x in
        ((og, x), flg))) onhyps
    and+ concl_occs = occurrences_expr_map m concl_occs in
    {onhyps; concl_occs}

  let intro_pattern_naming_expr_map m = function
    (* We see neither of these as binders. The first should be already bound by a `let id := fresh in ..`.
       The second is just a name suggestion and cannot be used as a binder *)
    | IntroIdentifier id ->
      let+ id = m.variable id in
      IntroIdentifier id
    | IntroFresh id ->
      let+ id = m.variable id in
      IntroIdentifier id
    | IntroAnonymous as x -> return x

  let rec intro_pattern_expr_map m f = function
    | IntroNaming n ->
      let+ n = intro_pattern_naming_expr_map m n in
      IntroNaming n
    | IntroAction x ->
      let+ x = intro_pattern_action_expr_map m f x in
      IntroAction x
    | IntroForthcoming _ as x -> return x
  and intro_pattern_action_expr_map m f = function
    | IntroOrAndPattern x ->
      let+ x = or_and_intro_pattern_expr_map m f x in
      IntroOrAndPattern x
    | IntroInjection ls ->
      let+ ls = List.map (mcast m (intro_pattern_expr_map m f)) ls in
      IntroInjection ls
    | IntroApplyOn (c, p) ->
      let+ c = mcast m f c
      and+ p = mcast m (intro_pattern_expr_map m f) p in
      IntroApplyOn (c, p)
    | x -> return x
  and or_and_intro_pattern_expr_map m f = function
    | IntroOrPattern x ->
      let+ x = List.map (List.map (mcast m (intro_pattern_expr_map m f))) x in
      IntroOrPattern x
    | IntroAndPattern x ->
      let+ x = List.map (mcast m (intro_pattern_expr_map m f)) x in
      IntroAndPattern x

  let core_destruction_arg_map m f = function
    | ElimOnConstr x ->
      let+ x = f x in
      ElimOnConstr x
    | ElimOnIdent l ->
      let+ l = mcast m m.variable l in
      ElimOnIdent l
    | x -> return x
  let destruction_arg_map m f (flg, x) =
    let+ x = core_destruction_arg_map m f x in
    (flg, x)
  let induction_clause_map m f g ((da, (intro1, intro2), cl) : ('dconstr, 'id) induction_clause)
    : ('dconstr, 'id) induction_clause t =
    let+ da = destruction_arg_map m (with_bindings_map m f) da
    and+ intro1 = option_map (mcast m (intro_pattern_naming_expr_map m)) intro1
    and+ intro2 = option_map (or_var_map m (mcast m (or_and_intro_pattern_expr_map m f))) intro2
    and+ cl = option_map (clause_expr_map m g) cl in
    (da, (intro1, intro2), cl)
  let inversion_strength_map m f g h = function
    | NonDepInversion (ik, ids, intro) ->
      let+ ids = List.map h ids
      and+ intro = option_map (or_var_map m (mcast m (or_and_intro_pattern_expr_map m g))) intro in
      NonDepInversion (ik, ids, intro)
    | DepInversion (ik, c, intro) ->
      let+ c = option_map f c
      and+ intro = option_map (or_var_map m (mcast m (or_and_intro_pattern_expr_map m g))) intro in
      DepInversion (ik, c, intro)
    | InversionUsing (c, ids) ->
      let+ c = f c
      and+ ids = List.map h ids in
      InversionUsing (c, ids)

  let match_pattern_map f = function
    | Term t ->
      let+ t = f t in
      Term t, []
    | Subterm (id, t) ->
      let+ t = f t in
      Subterm (id, t), Option.cata (fun id -> [id]) [] id

  let match_context_hyps m f = function
    | Hyp (id, mp) ->
      let+ id = m.cast id
      and+ mp, bnds = match_pattern_map f mp in
      Hyp (id, mp), filter_lnames [id] @ bnds
    | Def (id, mp1, mp2) ->
      let+ id = m.cast id
      and+ mp1, bnds1 = match_pattern_map f mp1
      and+ mp2, bnds2 = match_pattern_map f mp2 in
      Def (id, mp1, mp2), filter_lnames [id] @ bnds2@bnds1

  let or_by_notation_r_map f = function
    | AN x -> let+ x = f x in AN x
    | ByNotation x -> return (ByNotation x)

  let or_by_notation_map m f = mcast m (or_by_notation_r_map f)

  let and_short_name_map m f (x, l) =
    let+ x = f x
    and+ l = option_map (mcast m m.variable) l >>= m.short_name in
    (x, l)

  let union_map f g = function
    | Inl x -> let+ x = f x in Inl x
    | Inr x -> let+ x = g x in Inr x

  let red_expr_gen_map m f g h = function
    | Simpl (flg, x) ->
      let+ x = option_map (fun (oc, x) ->
          let+ oc = occurrences_expr_map m oc
          and+ x = union_map g h x in
          (oc, x)) x in
      Simpl (flg, x)
    | Fold t ->
      let+ t = List.map f t in
      Fold t
    | Pattern x ->
      let+ x = List.map (fun (x, y) ->
          let+ x = occurrences_expr_map m x
          and+ y = f y in
          (x, y)) x in
      Pattern x
    | CbvVm x ->
      let+ x = option_map (fun (oc, x) ->
          let+ oc = occurrences_expr_map m oc
          and+ x = union_map g h x in
          (oc, x)) x in
      CbvVm x
    | CbvNative x ->
      let+ x = option_map (fun (oc, x) ->
          let+ oc = occurrences_expr_map m oc
          and+ x = union_map g h x in
          (oc, x)) x in
      CbvNative x
    | Unfold x ->
      let+ x = List.map (fun (x, y) ->
          let+ x = occurrences_expr_map m x
          and+ y = g y in
          (x, y)) x in
      Unfold x
    | x -> return x

  let may_eval_map m f g h = function
    | ConstrTerm t ->
      let+ t = f t in
      ConstrTerm t
    | ConstrEval (red, t) ->
      let+ red = red_expr_gen_map m f g h red
      and+ t = f t in
      ConstrEval (red, t)
    | ConstrContext (id, t) ->
      (* Tactic `context`, not the construct in a match, and therefore a variable and not a binder *)
      let+ id = mcast m m.variable id
      and+ t = f t in
      ConstrContext (id, t)
    | ConstrTypeOf t ->
      let+ t = f t in
      ConstrTypeOf t

  let evaluable_global_reference_map m = function
    | EvalConstRef c ->
      let+ c = m.constant c in
      EvalConstRef c
    | EvalVarRef id ->
      let+ id = m.variable id in
      EvalVarRef id

  let glob_sort_name_map m = function
    | GType li ->
      let+ li = m.cast li in
      GType li
    | x -> return x

  let glob_sort_expr_map f = function
    | UAnonymous x -> return (UAnonymous x)
    | UNamed x ->
      let+ x = f x in
      UNamed x

  let globref_map m (r : GlobRef.t) =
    let open GlobRef in
    match r with
    | VarRef id ->
      let+ id = m.variable id in
      VarRef id
    | ConstRef c ->
      let+ c = m.constant c in
      ConstRef c
    | IndRef (c, i) ->
      let+ c = m.mutind c in
      IndRef (c, i)
    | ConstructRef ((c, i), j) ->
      let+ c = m.mutind c in
      ConstructRef ((c, i), j)

  let goal_select_map m = function
    | SelectId id ->
      let+ id = m.variable id in
      SelectId id
    | x -> return x

  let message_token_map f = function
    | MsgIdent id ->
      let+ id = f id in MsgIdent id
    | x -> return x

  let glob_level_map m = glob_sort_expr_map (glob_sort_name_map m)

  type 'a tactic_mapper = {
    tactic_map   : 'tacexpr map;
    generic_map  : 'lev generic_argument map;
    trm_map      : 'trm map;
    dtrm_map     : 'dtrm map;
    pat_map      : 'pat map;
    ref_map      : 'ref map;
    cst_map      : 'cst map;
    nam_map      : 'nam map;
    tactic       : 'a gen_tactic_expr transformer;
    atomic_tactic : 'a gen_atomic_tactic_expr transformer;
    tactic_arg   : 'a gen_tactic_arg transformer;
    u            : mapper
  }
    constraint 'a = <
      term      :'trm;
      dterm     :'dtrm;
      pattern   :'pat;
      constant  :'cst;
      reference :'ref;
      name      :'nam;
      tacexpr   :'tacexpr;
      level     :'lev
    >

  let rec glob_constr_r_map m r c' =
    let glob_constr_map = glob_constr_map m r in
    m.glob_constr c' @@ function
     | GRef (r, l) ->
       let+ r = globref_map m r
       and+ l = option_map (List.map (glob_level_map m)) l in
       GRef (r, l)
     | GVar id ->
       let+ id = m.variable id in
       GVar id
     | GEvar (e, xs) ->
<<<<<<< HEAD
       let+ e = m.cast e
       and+ xs = List.map (fun (l, c) ->
           let+ l = m.cast l
           and+ c = glob_constr_map c in
=======
       (* We do not see existential variables as variables
          Also, we leave the ids of their foreign context alone *)
       let+ xs = List.map (fun (l, c) ->
           let+ c = glob_constr_map c in
>>>>>>> 087f8803
           (l, c)) xs in
       GEvar (e, xs)
     | GPatVar _ as c -> return c (* Not regarded as a variable *)
     | GApp (c, cs) ->
       let+ c = glob_constr_map c
       and+ cs = List.map glob_constr_map cs in
       GApp (c, cs)
     | GLambda (id, bk, typ, term) ->
       let+ typ = glob_constr_map typ
       and+ term = with_binders (filter_placeholders [id]) @@ glob_constr_map term in
       GLambda (id, bk, typ, term)
     | GProd (id, bk, typ, term) ->
       let+ typ = glob_constr_map typ
       and+ term = with_binders (filter_placeholders [id]) @@ glob_constr_map term in
       GProd (id, bk, typ, term)
     | GLetIn (id, b, typ, term) ->
       let+ b = glob_constr_map b
       and+ typ = option_map glob_constr_map typ
       and+ term = with_binders (filter_placeholders [id]) @@ glob_constr_map term in
       GLetIn (id, b, typ, term)
     | GCases (cs, c, tt, cc) ->
       let bndrs = OList.concat @@ OList.map (fun (_, (id, pp)) ->
           let bndrs = Option.cata (fun CAst.{v=(_, bndrs); _} -> bndrs) [] pp in
           filter_placeholders (id::bndrs))
           tt in
       let+ c = option_map (fun c -> with_binders bndrs @@ glob_constr_map c) c
       and+ tt = List.map (fun (c, (n, pp)) ->
           let+ c = glob_constr_map c
           and+ pp = option_map m.cast pp in
           (c, (n, pp))) tt
       and+ cc = List.map (mcast m (fun (ids, cps, c) ->
           (* TODO: It might be that `ids` is all the variables in `cps`, but this is
              unclear from the description in Glob_terms. There it says `ids` is all free variables of `c` *)
           let* cps = List.map (cases_pattern_g_map m) cps in
           let cps, bndrs = OList.split cps in
           let+ c = with_binders (filter_placeholders @@ OList.concat bndrs) @@ glob_constr_map c in
           (ids, cps, c))) cc in
       GCases (cs, c, tt, cc)
     | GLetTuple (ids, (id, c1), c2, c3) ->
       let bndrs = filter_placeholders (id :: ids) in
       let+ c1 = option_map glob_constr_map c1
       and+ c2 = glob_constr_map c2
       and+ c3 = with_binders bndrs @@ glob_constr_map c3 in
       GLetTuple (ids, (id, c1), c2, c3)
     | GIf (c1, (id, c2), c3, c4) ->
       let bndrs = filter_placeholders [id] in
       let+ c1 = glob_constr_map c1
       and+ c2 = option_map (fun c2 -> with_binders bndrs @@ glob_constr_map c2) c2
       and+ c3 = glob_constr_map c3
       and+ c4 = glob_constr_map c4 in
       GIf (c1, (id, c2), c3, c4)
     | GRec (fk, ids, decls, typs, terms) ->
       let bndrs = Array.to_list ids in
       let bindrs_array = Array.map (fun x ->
           let bndrs' = filter_placeholders @@ OList.map (fun (id, _, _ ,_) -> id) x in
           bndrs'@bndrs) decls in
       let+ decls = array_map (List.map (fun (id, bk, c1, c2) ->
           let+ c1 = option_map glob_constr_map c1
           and+ c2 = glob_constr_map c2 in
           (id, bk, c1, c2))) decls
       and+ typs = array_map glob_constr_map typs
       and+ terms = array_map (fun (t, bndrs) -> with_binders bndrs @@ glob_constr_map t)
           (array_combine terms bindrs_array) in
       GRec (fk, ids, decls, typs, terms)
     | GSort _ as c -> return c
     | GHole (k, intr, gen) ->
       (* TODO: Sometime we have to deal with some of these evar kinds *)
       let+ gen = option_map (generic_glob_map (r m)) gen
       and+ intr = intro_pattern_naming_expr_map m intr in
       GHole (k, intr, gen)
     | GCast (c1, c2) ->
       let+ c1 = glob_constr_map c1
       and+ c2 = cast_type_map glob_constr_map c2 in
       GCast (c1, c2)
<<<<<<< HEAD
     | GInt _ -> return c
     | GFloat _ -> return c
     | GArray (gl, cs, c1, c2) ->
       let+ cs = array_map glob_constr_map cs
       and+ c1 = glob_constr_map c1
       and+ c2 = glob_constr_map c2 in
       GArray (gl, cs, c1, c2)
    ) >>= m.glob_constr
=======
     | GInt _ as c -> return c
     | GFloat _ as c -> return c
>>>>>>> 087f8803
  and glob_constr_map m r c = mdast m (glob_constr_r_map m r) c

  let rec cases_pattern_expr_r_map m r (case : cases_pattern_expr_r) =
    let cases_pattern_expr_map = cases_pattern_expr_map m r in
    match case with
    | CPatAlias (ca, l) ->
      let+ ca, bndrs = cases_pattern_expr_map ca
      and+ l = m.cast l in
      CPatAlias (ca, l), l::bndrs
    | CPatCstr (id, cas1, cas2) ->
      let+ id = m.cast id (* not a variable *)
      and+ cas1 = option_map (List.map cases_pattern_expr_map) cas1
      and+ cas2 = List.map (cases_pattern_expr_map) cas2 in
      let cas1, bndrs1 = Option.cata (fun cas1 ->
          let a, b = OList.split cas1 in Some a, b) (None, []) cas1 in
      let cas2, bndrs2 = OList.split cas2 in
      CPatCstr (id, cas1, cas2), OList.concat (bndrs1@bndrs2)
    | CPatAtom l ->
      (* TODO: I would expect this to always be a binder, since CPatCstr already handles
         constructors. However, sinse this is a qualid, this assumption is clearly faulty,
         and what I do here is likely wrong. Most likely, it is dependent on the context
         whether or not this is a binder *)
      let bndr = Option.cata (fun qu ->
          let dp, id = Libnames.repr_qualid qu in
          if DirPath.is_empty dp then [CAst.make (Name.Name id)] else []
        ) [] l in
      let+ l = option_map (qualid_map m) l in
      CPatAtom l, bndr
    | CPatOr pas ->
      let+ pas = List.map cases_pattern_expr_map pas in
      let pas, bndrs = OList.split pas in
      CPatOr pas, OList.concat bndrs
    | CPatNotation (ns, n, (cas1, cas2), cas3) ->
      let+ cas1 = List.map cases_pattern_expr_map cas1
      and+ cas2 = List.map (List.map cases_pattern_expr_map) cas2
      and+ cas3 = List.map cases_pattern_expr_map cas3 in
      let cas1, bndrs1 = OList.split cas1 in
      let cas2, bndrs2 = OList.split (OList.map OList.split cas2) in
      let cas3, bndrs3 = OList.split cas3 in
      CPatNotation (ns, n, (cas1, cas2), cas3), OList.concat (bndrs1 @ OList.concat bndrs2 @ bndrs3)
    | CPatPrim _ -> return (case, [])
    | CPatRecord xs ->
      let+ xs = List.map (fun (qu, ca) ->
          let+ qu = m.cast qu (* not a variable *)
          and+ ca,bndrs = cases_pattern_expr_map ca in
          (qu, ca), bndrs) xs in
      let xs, bndrs = OList.split xs in
      CPatRecord xs, OList.concat bndrs
    | CPatDelimiters (d, c) ->
      let+ c, bndrs = cases_pattern_expr_map c in
      CPatDelimiters (d, c), bndrs
    | CPatCast (c1, c2) ->
      let+ c1,bndrs = cases_pattern_expr_map c1
      and+ c2 = constr_expr_map m r c2 in
      CPatCast (c1, c2), bndrs
  and cases_pattern_expr_map m r c =
    let+ CAst.{loc; v=(c,bndrs)} = mcast m (cases_pattern_expr_r_map m r) c in
    CAst.make ?loc c, bndrs
  and constr_expr_r_map m (r : mapper -> recursor) (c' : constr_expr_r) =
    let constr_expr_map = constr_expr_map m r in
    m.constr_expr c' @@ function
    | CRef (qu, i) ->
      let+ qu = qualid_map m qu in
      CRef (qu, i)
    | CFix (li, fix) -> (* li represents the final choice of the cofixpoints, and is not a binder *)
      let bnds = OList.map (fun (id, _, _, _, _) -> CAst.(id.v)) fix in
      let+ li = m.cast li
      and+ fix = List.map (fix_expr_map bnds m r) fix in
      CFix (li, fix)
    | CCoFix (li, cofix) -> (* li represents the final choice of the cofixpoints, and is not a binder *)
      let bnds = OList.map (fun (id, _, _, _) -> CAst.(id.v)) cofix in
     let+ li = m.cast li
     and+ cofix = List.map (cofix_expr_map bnds m r) cofix in
     CCoFix (li, cofix)
    | CProdN (lb, c) ->
      let* lb = List.map (local_binder_expr_map m r) lb in
      let lb, bnds = OList.split lb in
      let+ c = with_binders (OList.concat bnds) @@ constr_expr_map c in
      CProdN (lb, c)
    | CLambdaN (lb, c) ->
      let* lb = List.map (local_binder_expr_map m r) lb in
      let lb, bnds = OList.split lb in
      let+ c = with_binders (OList.concat bnds) @@ constr_expr_map c in
      CLambdaN (lb, c)
    | CLetIn (l, b, typ, term) ->
      let+ l = m.cast l
      and+ b = constr_expr_map b
      and+ typ = option_map constr_expr_map typ
      and+ term = with_binders (filter_lnames [l]) @@ constr_expr_map term in
      CLetIn (l, b, typ, term)
    | CAppExpl ((flg, l, ie), cs) ->
      let+ l = qualid_map m l
      and+ cs = List.map constr_expr_map cs in
      CAppExpl ((flg, l, ie), cs)
    | CApp ((flg, c), cs) ->
      let+ c = constr_expr_map c
      and+ cs = List.map (fun (c, e) ->
          let+ c = constr_expr_map c in
          (c,e)) cs in
      CApp ((flg, c), cs)
    | CRecord xs ->
      let+ xs = List.map (fun (l, c) ->
        let+ l = qualid_map m l
        and+ c = constr_expr_map c in
        (l, c)) xs in
      CRecord xs
    | CCases (sty, c1, cs, bs) ->
      let* cs = List.map (fun (c, l, pat) ->
          let+ c = constr_expr_map c
          and+ l = option_map m.cast l
          and+ pat = option_map (cases_pattern_expr_map m r) pat in
          let l' = Option.cata (fun x -> [x]) [] l in
          let pat,bndrs = Option.cata (fun (pat, bndrs) -> Some pat, bndrs) (None, []) pat in
          (c, l, pat), l'@bndrs) cs in
      let cs,bndrs = OList.split cs in
      let+ c1 = option_map (fun c1 ->
          with_binders (filter_lnames @@ OList.concat bndrs) @@ constr_expr_map c1) c1
      and+ bs = List.map (mcast m (fun (cs, c) ->
          let* cs = List.map (List.map (cases_pattern_expr_map m r)) cs in
          let cs, bndrs = OList.split @@ OList.map OList.split cs in
          let+ c = with_binders (filter_lnames @@ OList.concat @@ OList.concat bndrs) @@ constr_expr_map c in
         (cs, c))) bs in
      CCases (sty, c1, cs, bs)
    | CLetTuple (ls, (l, c1), c2, c3) ->
      let bndrs = filter_lnames (Option.cata (fun id -> [id]) [] l @ ls) in
      let+ ls = List.map m.cast ls
      and+ l = option_map m.cast l
      and+ c1 = option_map constr_expr_map c1
      and+ c2 = constr_expr_map c2
      and+ c3 = with_binders bndrs @@ constr_expr_map c3 in
      CLetTuple (ls, (l, c1), c2, c3)
    | CIf (c1, (l, c2), c3, c4) ->
      let bndrs = Option.cata (fun l -> [CAst.(l.v)]) [] l in
      let+ l = option_map m.cast l
      and+ c1 = constr_expr_map c1
      and+ c2 = option_map (fun c2 -> with_binders (filter_placeholders bndrs) @@ constr_expr_map c2) c2
      and+ c3 = constr_expr_map c3
      and+ c4 = constr_expr_map c4 in
      CIf (c1, (l, c2), c3, c4)
    | CHole (k, intr, gen) ->
      (* TODO: At some point we have to deal with some of these evar kinds *)
      let+ intr = intro_pattern_naming_expr_map m intr
      and+ gen = option_map (generic_raw_map (r m)) gen in
      CHole (k, intr, gen)
    | CPatVar _ as x -> (* Not regarded as a variable*)
      return x
    | CEvar (e, xs) ->
<<<<<<< HEAD
      let+ e = m.cast e
      and+ xs = List.map (fun (l, c) ->
          let+ l = m.cast l
          and+ c = constr_expr_map c in
=======
      (* We do not see existential variables as variables
         Also, we leave the ids of their foreign context alone *)
      let+ xs = List.map (fun (l, c) ->
          let+ c = constr_expr_map c in
>>>>>>> 087f8803
          (l, c)) xs in
      CEvar (e, xs)
    | CSort _ as c -> return c
    | CCast (c, ct) ->
      let+ c = constr_expr_map c
      and+ ct = cast_type_map constr_expr_map ct in
      CCast (c, ct)
    | CNotation (ns, n, (cs1, cs2, ps, bs)) ->
      (* TODO: Having the binders in the right location here seems very complicated *)
      let+ cs1 = List.map constr_expr_map cs1
      and+ cs2 = List.map (List.map constr_expr_map) cs2
      and+ ps = List.map (cases_pattern_expr_map m r) ps
      and+ bs = List.map (List.map (local_binder_expr_map m r)) bs in
      let ps, _ = OList.split ps in
      let bs, _ = OList.split (OList.map OList.split bs) in
      CNotation (ns, n, (cs1, cs2, ps, bs))
    | CGeneralization (bk, ak, c) ->
      let+ c = constr_expr_map c in
      CGeneralization (bk, ak, c)
    | CPrim _ as c -> return c
    | CDelimiters (str, c) ->
     let+ c = constr_expr_map c in
     CDelimiters (str, c)
<<<<<<< HEAD
    | CArray (ie, cs, c1, c2) ->
      let+ cs = array_map constr_expr_map cs
      and+ c1 = constr_expr_map c1
      and+ c2 = constr_expr_map c2 in
      CArray (ie, cs, c1, c2)) >>= m.constr_expr
  and fix_expr_map m r (li, ord, bi, c1, c2) =
    let+ li = m.cast li
=======
  and fix_expr_map bnds m r (li, ord, bi, typ, term) =
    let* li = m.cast li
>>>>>>> 087f8803
    and+ ord = option_map (recursion_order_expr m r) ord
    and+ bi = List.map (local_binder_expr_map m r) bi in
    let bi,bnds' = OList.split bi in
    let+ typ = constr_expr_map m r typ
    and+ term = with_binders (OList.concat bnds' @ bnds) @@ constr_expr_map m r term in
    (li, ord, bi, typ, term)
  and cofix_expr_map bnds m r (li, bi, typ, term) =
    let* li = m.cast li
    and+ bi = List.map (local_binder_expr_map m r) bi in
    let bi,bnds' = OList.split bi in
    let+ typ = constr_expr_map m r typ
    and+ term = with_binders (OList.concat bnds' @ bnds) @@ constr_expr_map m r term in
    (li, bi, typ, term)
  and local_binder_expr_map m r : local_binder_expr -> (local_binder_expr * Id.t list) t = function
    | CLocalAssum (lis, bk, c) ->
      let+ lis = List.map m.cast lis
      and+ c = constr_expr_map m r c in
      CLocalAssum (lis, bk, c), filter_lnames lis
    | CLocalDef (li, c1, c2) ->
      let+ li = m.cast li
      and+ c1 = constr_expr_map m r c1
      and+ c2 = option_map (constr_expr_map m r) c2 in
      CLocalDef (li, c1, c2), filter_lnames [li]
    | CLocalPattern CAst.{loc; v=(ca, c)} ->
      let* ca,bndrs = cases_pattern_expr_map m r ca
      and+ c = option_map (constr_expr_map m r) c in
      let+ cast = m.cast (CAst.make ?loc (ca, c)) in
      CLocalPattern cast, filter_lnames bndrs
  and recursion_order_expr_r m r = function
    | CStructRec li ->
      let+ li = mcast m m.variable li in
      CStructRec li
    | CWfRec (li, c) ->
      let+ li = mcast m m.variable li
      and+ c = constr_expr_map m r c in
      CWfRec (li, c)
    | CMeasureRec (li, c1, c2) ->
      let+ li = option_map (mcast m m.variable) li
      and+ c1 = constr_expr_map m r c1
      and+ c2 = option_map (constr_expr_map m r) c2 in
      CMeasureRec (li, c1, c2)
  and recursion_order_expr m r x = mcast m (recursion_order_expr_r m r) x
  and constr_expr_map (m : mapper) r c : constr_expr t =
    mcast m (constr_expr_r_map m r) c

  and constr_pattern_map m pat' =
    let constr_pattern_map = constr_pattern_map m in
    m.constr_pattern pat' @@ function
     | PRef r ->
       let+ r = globref_map m r in
       PRef r
     | PVar id ->
       let+ id = m.variable id in
       PVar id
     | PEvar (e, ps) -> (* TODO: at some point we should do something with evars *)
       let+ ps = List.map constr_pattern_map ps in
       PEvar (e, ps)
     | PRel _ as pat -> (* TODO: Look up this variable *)
       return pat
     | PApp (p, ps) ->
       let+ p = constr_pattern_map p
       and+ ps = array_map constr_pattern_map ps in
       PApp (p, ps)
     | PSoApp (id, ps) -> (* TODO: This seems to be an existential variable *)
       let+ ps = List.map constr_pattern_map ps in
       PSoApp (id, ps)
     | PProj (id, p) ->
       let+ p = constr_pattern_map p in
       PProj (id, p)
     | PLambda (id, typ, term) ->
       let+ typ = constr_pattern_map typ
       and+ term = with_binders (filter_placeholders [id]) @@ constr_pattern_map term in
       PLambda (id, typ, term)
     | PProd (id, typ, term) ->
       let+ typ = constr_pattern_map typ
       and+ term = with_binders (filter_placeholders [id]) @@ constr_pattern_map term in
       PProd (id, typ, term)
     | PLetIn (id, bi, typ, term) ->
       let+ bi = constr_pattern_map bi
       and+ typ = option_map constr_pattern_map typ
       and+ term = with_binders (filter_placeholders [id]) @@ constr_pattern_map term in
       PLetIn (id, bi, typ, term)
     | PSort _ as pat -> return pat
     | PMeta _ as pat -> (* TODO: Meta-existential variable *)
       return pat
     | PIf (p1, p2, p3) ->
       let+ p1 = constr_pattern_map p1
       and+ p2 = constr_pattern_map p2
       and+ p3 = constr_pattern_map p3 in
       PIf (p1, p2, p3)
     | PCase (ci, p1, p2, ps) -> (* TODO: Probably some implicit de Bruijn indices here *)
       let+ p1 = constr_pattern_map p1
       and+ p2 = constr_pattern_map p2
       and+ ps = List.map (fun (i, bs, p) ->
           let+ p = constr_pattern_map p in
           (i, bs, p)) ps in
       PCase (ci, p1, p2, ps)
<<<<<<< HEAD
     | PFix (x, (ids, p1s, p2s)) ->
       let+ p1s = array_map constr_pattern_map p1s
       and+ p2s = array_map constr_pattern_map p2s in
       PFix (x, (ids, p1s, p2s))
     | PCoFix (i, (ids, p1s, p2s)) ->
       let+ p1s = array_map constr_pattern_map p1s
       and+ p2s = array_map constr_pattern_map p2s in
       PCoFix (i, (ids, p1s, p2s))
     | PInt _ -> return pat
     | PFloat _ -> return pat
     | PArray (ps, p1, p2) ->
       let+ ps = array_map constr_pattern_map ps
       and+ p1 = constr_pattern_map p1
       and+ p2 = constr_pattern_map p2 in
       PArray (ps, p1, p2)) >>= m.constr_pattern
=======
     | PFix (x, (ids, typs, terms)) ->
       let fids = filter_placeholders @@ Array.to_list ids in
       let+ typs = array_map constr_pattern_map typs
       and+ terms = with_binders fids @@ array_map constr_pattern_map terms in
       PFix (x, (ids, typs, terms))
     | PCoFix (i, (ids, typs, terms)) ->
       let fids = filter_placeholders @@ Array.to_list ids in
       let+ typs = array_map constr_pattern_map typs
       and+ terms = with_binders fids @@ array_map constr_pattern_map terms in
       PCoFix (i, (ids, typs, terms))
     | PInt _ as pat -> return pat
     | PFloat _ as pat -> return pat
>>>>>>> 087f8803

  and glob_constr_and_expr_map m r ((gc, ce) : g_trm) =
    let+ gc = glob_constr_map m r gc
    and+ ce = option_map (constr_expr_map m r) ce in
    (gc, ce)
  and g_pat_map m r ((ids, c, cp) : g_pat) =
    (* TODO: `ids` are variables, but unknown if binders. They do not appear to be used, so we ignore *)
    let+ c = glob_constr_and_expr_map m r c
    and+ cp = constr_pattern_map m cp in
    (ids, c, cp)

<<<<<<< HEAD
  and tactic_arg_map (m : 'a tactic_mapper) tac =
    (match tac with
     | TacGeneric (str, genarg) ->
=======
  and tactic_arg_map (m : 'a tactic_mapper) tac' =
    m.tactic_arg tac' @@ function
     | TacGeneric genarg ->
>>>>>>> 087f8803
       let+ genarg = m.generic_map genarg in
       TacGeneric (str, genarg)
     | ConstrMayEval x ->
       let+ x = may_eval_map m.u m.trm_map m.cst_map m.pat_map x in
       ConstrMayEval x
     | Reference r ->
       let+ r = m.ref_map r in
       Reference r
     | TacCall c ->
       let+ c = mcast m.u (fun (ref, args) ->
           let+ ref = m.ref_map ref
           and+ args = List.map (tactic_arg_map m) args in (ref, args)) c in
       TacCall c
     | TacFreshId ids ->
       let+ ids = List.map (or_var_map m.u id) ids in
       TacFreshId ids
     | Tacexp t ->
       let+ t = m.tactic_map t in
       Tacexp t
     | TacPretype t ->
       let+ t = m.trm_map t in
       TacPretype t
     | TacNumgoals as tac -> return tac
  and match_rule_map (m : 'a tactic_mapper) tac = List.map (function
      | Pat (hyps, pat, t) ->
        let* hyps = List.map (match_context_hyps m.u m.pat_map) hyps
        and+ pat,bnds2 = match_pattern_map m.pat_map pat in
        let hyps,bnds1 = OList.split hyps in
        let bnds = OList.concat bnds1 @ bnds2 in
        let+ t = with_binders bnds @@ m.tactic_map t in
        Pat (hyps, pat, t)
      | All t ->
        let+ t = m.tactic_map t in
        All t) tac
  and atomic_tactic_map
      (m : 'a tactic_mapper) (tac' : 'a gen_atomic_tactic_expr) : 'a gen_atomic_tactic_expr t =
    m.atomic_tactic tac' @@ function
     | TacIntroPattern (flg, intros) ->
       let+ intros = List.map (mcast m.u (intro_pattern_expr_map m.u m.trm_map)) intros in
       TacIntroPattern (flg, intros)
     | TacApply (flg1, flg2, bi, intro) ->
       let+ bi = List.map (with_bindings_arg_map m.u m.trm_map) bi
       and+ intro = option_map (fun (l, intro) ->
           let+ l = mcast m.u m.u.variable l
           and+ intro = option_map (mcast m.u (intro_pattern_expr_map m.u m.trm_map)) intro in
           (l, intro)) intro in
       TacApply (flg1, flg2, bi, intro)
     | TacElim (flg, c1, c2) ->
       let+ c1 = with_bindings_arg_map m.u m.trm_map c1
       and+ c2 = option_map (with_bindings_map m.u m.trm_map) c2 in
       TacElim (flg, c1, c2)
     | TacCase (flg, c) ->
       let+ c = with_bindings_arg_map m.u m.trm_map c in
       TacCase (flg, c)
     | TacMutualFix (id, n, fs) ->
       let+ id = m.u.variable id
       and+ fs = List.map (fun (id, n, c) ->
           let+ id = m.u.variable id
           and+ c = m.trm_map c in
           (id, n, c)) fs in
       TacMutualFix (id, n, fs)
     | TacMutualCofix (id, fs) ->
       let+ id = m.u.variable id
       and+ fs = List.map (fun (id, c) ->
           let+ id = m.u.variable id
           and+ c = m.trm_map c in
           (id, c)) fs in
       TacMutualCofix (id, fs)
     | TacAssert (flg1, flg2, t, intro, c) ->
       let+ t = option_map (option_map m.tactic_map) t
       and+ intro = option_map (mcast m.u (intro_pattern_expr_map m.u m.trm_map)) intro
       and+ c = m.trm_map c in
       TacAssert (flg1, flg2, t, intro, c)
     | TacGeneralize xs ->
       let+ xs = List.map (fun ((oe, c), id) ->
           let+ oe = occurrences_expr_map m.u oe
           and+ c = m.trm_map c
           and+ id = name_map m.u id in (* This is not a binder *)
           ((oe, c), id)) xs in
       TacGeneralize xs
     | TacLetTac (flg1, id, c, cl, flg2, intro) ->
       let+ id = name_map m.u id
       and+ c = m.trm_map c
       and+ cl = clause_expr_map m.u (mcast m.u m.u.variable) cl
       and+ intro = option_map (mcast m.u (intro_pattern_naming_expr_map m.u)) intro in
       TacLetTac (flg1, id, c, cl, flg2, intro)
     | TacInductionDestruct (flg1, flg2, (indc, c)) ->
       let+ indc = List.map (induction_clause_map m.u m.trm_map (mcast m.u m.u.variable)) indc
       and+ c = option_map (with_bindings_map m.u m.trm_map) c in
       TacInductionDestruct (flg1, flg2, (indc, c))
     | TacReduce (rede, cl) ->
       let+ rede = red_expr_gen_map m.u m.trm_map m.cst_map m.pat_map rede
       and+ cl = clause_expr_map m.u (mcast m.u m.u.variable) cl in
       TacReduce (rede, cl)
     | TacChange (flg, pat, c, cl) ->
       let+ pat = option_map m.pat_map pat
       and+ c = m.trm_map c
       and+ cl = clause_expr_map m.u (mcast m.u m.u.variable) cl in
       TacChange (flg, pat, c, cl)
     | TacRewrite (flg1, bis, cl, t) ->
       let+ bis = List.map (fun (flg, mu, bi) ->
           let+ bi = with_bindings_arg_map m.u m.trm_map bi in
           (flg, mu, bi)) bis
       and+ cl = clause_expr_map m.u (mcast m.u m.u.variable) cl
       and+ t = option_map m.tactic_map t in
       TacRewrite (flg1, bis, cl, t)
     | TacInversion (is, qh) ->
       let+ is = inversion_strength_map m.u m.trm_map m.trm_map (mcast m.u m.u.variable) is
       and+ qh = quantified_hypothesis_map m.u qh in
       TacInversion (is, qh)
  and tactic_map
<<<<<<< HEAD
      (m : 'a tactic_mapper) (tac : 'a gen_tactic_expr) : 'a gen_tactic_expr t =
    (match tac with
=======
      (m : 'a tactic_mapper) (tac' : 'a gen_tactic_expr) : 'a gen_tactic_expr t =
    m.tactic tac' @@ function
     | TacInfo t ->
       let+ t = m.tactic_map t in
       TacInfo t
>>>>>>> 087f8803
     | TacAtom a ->
       let+ a = mcast m.u (atomic_tactic_map m) a in
       TacAtom a
     | TacThen (t1, t2)  ->
       let+ t1 = m.tactic_map t1
       and+ t2 = m.tactic_map t2 in
       TacThen (t1, t2)
     | TacDispatch tl ->
       let+ tl = List.map m.tactic_map tl in
       TacDispatch tl
     | TacExtendTac (tl1, t, tl2) ->
       let+ tl1 = array_map m.tactic_map tl1
       and+ t   = m.tactic_map t
       and+ tl2 = array_map m.tactic_map tl2 in
       TacExtendTac (tl1, t, tl2)
     | TacThens (t1, tl) ->
       let+ t1 = m.tactic_map t1
       and+ tl = List.map m.tactic_map tl in
       TacThens (t1, tl)
     | TacThens3parts (t1, tl1, t2, tl2) ->
       let+ t1 = m.tactic_map t1
       and+ tl1 = array_map m.tactic_map tl1
       and+ t2 = m.tactic_map t2
       and+ tl2 = array_map m.tactic_map tl2 in
       TacThens3parts (t1, tl1, t2, tl2)
     | TacFirst ts ->
       let+ ts = List.map m.tactic_map ts in
       TacFirst ts
     | TacComplete t ->
       let+ t = m.tactic_map t in
       TacComplete t
     | TacSolve ts ->
       let+ ts = List.map m.tactic_map ts in
       TacSolve ts
     | TacTry t ->
       let+ t = m.tactic_map t in
       TacTry t
     | TacOr (t1, t2) ->
       let+ t1 = m.tactic_map t1
       and+ t2 = m.tactic_map t2 in
       TacOr (t1, t2)
     | TacOnce t ->
       let+ t = m.tactic_map t in
       TacOnce t
     | TacExactlyOnce t ->
       let+ t = m.tactic_map t in
       TacExactlyOnce t
     | TacIfThenCatch (t1, t2, t3) ->
       let+ t1 = m.tactic_map t1
       and+ t2 = m.tactic_map t2
       and+ t3 = m.tactic_map t3 in
       TacIfThenCatch (t1, t2, t3)
     | TacOrelse (t1, t2) ->
       let+ t1 = m.tactic_map t1
       and+ t2 = m.tactic_map t2 in
       TacOrelse (t1, t2)
     | TacDo (n, t) ->
       let+ t = m.tactic_map t in
       TacDo (n, t)
     | TacTimeout (n, t) ->
       let+ t = m.tactic_map t in
       TacTimeout (n, t)
     | TacTime (s, t) ->
       let+ t = m.tactic_map t in
       TacTime (s, t)
     | TacRepeat t ->
       let+ t = m.tactic_map t in
       TacRepeat t
     | TacProgress t ->
       let+ t = m.tactic_map t in
       TacProgress t
     | TacShowHyps t ->
       let+ t = m.tactic_map t in
       TacShowHyps t
     | TacAbstract (t, id) ->
       let+ t = m.tactic_map t
       and+ id = option_map m.u.variable id in
       TacAbstract (t, id)
     | TacId msgs ->
       let+ msgs = List.map (fun x ->
           message_token_map m.nam_map x) msgs in
       TacId msgs
     | TacFail (flg, l, msgs) ->
       let+ msgs = List.map (fun x ->
           message_token_map m.nam_map x) msgs
       and+ l = or_var_map m.u id l in
       TacFail (flg, l, msgs)
     | TacLetIn (flg, ts, t) ->
       let lns, args = OList.split ts in
       let+ t = with_binders (filter_lnames lns) @@ m.tactic_map t
       and+ args = List.map (tactic_arg_map m) args in
       TacLetIn (flg, OList.combine lns args, t)
     | TacMatch (flg, t, ts) ->
       let+ t = m.tactic_map t
       and+ ts = (match_rule_map m) ts in
       TacMatch (flg, t, ts)
     | TacMatchGoal (flg, d, ts) ->
       let+ ts = (match_rule_map m) ts in
       TacMatchGoal (flg, d, ts)
     | TacFun (args, t) ->
       let bnds = filter_placeholders args in
       let+ t = with_binders bnds @@ m.tactic_map t in
       TacFun (args, t)
     | TacArg c ->
       let+ c = mcast m.u (fun a -> (tactic_arg_map m) a) c in
       TacArg c
     | TacSelect (i, t) ->
       let+ t = m.tactic_map t
       and+ i = goal_select_map m.u i in
       TacSelect (i, t)
     | TacML c ->
       let+ c = mcast m.u (fun (ml, args) ->
           let+ args = List.map (tactic_arg_map m) args in (ml, args)) c in
       TacML c
     | TacAlias c ->
       let+ c = mcast m.u (fun (id, args) ->
           let+ args = List.map (tactic_arg_map m) args in (id, args)) c in
       TacAlias c

  let rec recursor m =
    { option_map = option_map
    ; cast_map = (fun f -> mcast m f)
    ; constant_map = m.constant
    ; mutind_map = m.mutind
    ; short_name_map = (fun f -> m.short_name f)
    ; or_var_map = (fun f -> or_var_map m f)
    ; intro_pattern_expr_map = (fun f -> intro_pattern_expr_map m f)
    ; constr_expr_map = constr_expr_map m recursor
    ; glob_constr_and_expr_map = glob_constr_and_expr_map m recursor
    ; bindings_map = (fun f -> bindings_map m f)
    ; with_bindings_map = (fun f -> with_bindings_map m f)
    ; located_map = (fun f -> located_map m f)
    ; variable_map = m.variable
    ; clause_expr_map = (fun f -> clause_expr_map m f)
    ; destruction_arg_map = (fun f -> destruction_arg_map m f)
    ; raw_tactic_expr_map = raw_tactic_expr_map m
    ; glob_tactic_expr_map = glob_tactic_expr_map m
    ; qualid_map = qualid_map m
    ; globref_map = globref_map m
    ; quantified_hypothesis_map = quantified_hypothesis_map m
    }
  and raw_tactic_mapper m = {
    tactic_map   = raw_tactic_expr_map m;
    trm_map      = constr_expr_map m recursor;
    dtrm_map     = constr_expr_map m recursor;
    pat_map      = constr_expr_map m recursor;
    ref_map      = qualid_map m;
    nam_map      = mcast m m.variable;
    cst_map      = or_by_notation_map m m.cast;
    generic_map  = generic_raw_map (recursor m);
    u            = m;
    tactic       = m.raw_tactic;
    atomic_tactic = m.raw_atomic_tactic;
    tactic_arg   = m.raw_tactic_arg
  }
  and raw_tactic_expr_map m tac =
    tactic_map (raw_tactic_mapper m) tac
  and glob_tactic_mapper m = {
    tactic_map   = glob_tactic_expr_map m;
    trm_map      = glob_constr_and_expr_map m recursor;
    dtrm_map     = glob_constr_and_expr_map m recursor;
    pat_map      = g_pat_map m recursor;
    ref_map      = or_var_map m (fun (l, id) -> let+ l = m.located l in (l, id));
    nam_map      = mcast m m.variable;
    cst_map      = or_var_map m (and_short_name_map m (evaluable_global_reference_map m));
    generic_map  = generic_glob_map (recursor m);
    u            = m;
    tactic       = m.glob_tactic;
    atomic_tactic = m.glob_atomic_tactic;
    tactic_arg    = m.glob_tactic_arg
  }
  and glob_tactic_expr_map m tac =
    tactic_map (glob_tactic_mapper m) tac

  let glob_tactic_arg_map m tac = tactic_arg_map (glob_tactic_mapper m) tac
  let glob_atomic_tactic_map m tac = atomic_tactic_map (glob_tactic_mapper m) tac
  let raw_tactic_arg_map m tac = tactic_arg_map (raw_tactic_mapper m) tac
  let raw_atomic_tactic_map m tac = atomic_tactic_map (raw_tactic_mapper m) tac
  let glob_constr_map m = glob_constr_map m recursor
  let constr_expr_map m = constr_expr_map m recursor
end<|MERGE_RESOLUTION|>--- conflicted
+++ resolved
@@ -605,17 +605,12 @@
        let+ id = m.variable id in
        GVar id
      | GEvar (e, xs) ->
-<<<<<<< HEAD
        let+ e = m.cast e
+       (* We do not see existential variables as variables
+          Also, we leave the ids of their foreign context alone *)
        and+ xs = List.map (fun (l, c) ->
            let+ l = m.cast l
            and+ c = glob_constr_map c in
-=======
-       (* We do not see existential variables as variables
-          Also, we leave the ids of their foreign context alone *)
-       let+ xs = List.map (fun (l, c) ->
-           let+ c = glob_constr_map c in
->>>>>>> 087f8803
            (l, c)) xs in
        GEvar (e, xs)
      | GPatVar _ as c -> return c (* Not regarded as a variable *)
@@ -690,19 +685,13 @@
        let+ c1 = glob_constr_map c1
        and+ c2 = cast_type_map glob_constr_map c2 in
        GCast (c1, c2)
-<<<<<<< HEAD
-     | GInt _ -> return c
-     | GFloat _ -> return c
+     | GInt _ as c -> return c
+     | GFloat _ as c -> return c
      | GArray (gl, cs, c1, c2) ->
        let+ cs = array_map glob_constr_map cs
        and+ c1 = glob_constr_map c1
        and+ c2 = glob_constr_map c2 in
        GArray (gl, cs, c1, c2)
-    ) >>= m.glob_constr
-=======
-     | GInt _ as c -> return c
-     | GFloat _ as c -> return c
->>>>>>> 087f8803
   and glob_constr_map m r c = mdast m (glob_constr_r_map m r) c
 
   let rec cases_pattern_expr_r_map m r (case : cases_pattern_expr_r) =
@@ -761,6 +750,9 @@
   and cases_pattern_expr_map m r c =
     let+ CAst.{loc; v=(c,bndrs)} = mcast m (cases_pattern_expr_r_map m r) c in
     CAst.make ?loc c, bndrs
+  and kinded_cases_pattern_expr_map m r (c, bk) =
+    let+ c,bndrs = cases_pattern_expr_map m r c in
+    (c, bk), bndrs
   and constr_expr_r_map m (r : mapper -> recursor) (c' : constr_expr_r) =
     let constr_expr_map = constr_expr_map m r in
     m.constr_expr c' @@ function
@@ -850,17 +842,12 @@
     | CPatVar _ as x -> (* Not regarded as a variable*)
       return x
     | CEvar (e, xs) ->
-<<<<<<< HEAD
       let+ e = m.cast e
+      (* We do not see existential variables as variables
+         Also, we leave the ids of their foreign context alone *)
       and+ xs = List.map (fun (l, c) ->
           let+ l = m.cast l
           and+ c = constr_expr_map c in
-=======
-      (* We do not see existential variables as variables
-         Also, we leave the ids of their foreign context alone *)
-      let+ xs = List.map (fun (l, c) ->
-          let+ c = constr_expr_map c in
->>>>>>> 087f8803
           (l, c)) xs in
       CEvar (e, xs)
     | CSort _ as c -> return c
@@ -872,7 +859,7 @@
       (* TODO: Having the binders in the right location here seems very complicated *)
       let+ cs1 = List.map constr_expr_map cs1
       and+ cs2 = List.map (List.map constr_expr_map) cs2
-      and+ ps = List.map (cases_pattern_expr_map m r) ps
+      and+ ps = List.map (kinded_cases_pattern_expr_map m r) ps
       and+ bs = List.map (List.map (local_binder_expr_map m r)) bs in
       let ps, _ = OList.split ps in
       let bs, _ = OList.split (OList.map OList.split bs) in
@@ -884,18 +871,13 @@
     | CDelimiters (str, c) ->
      let+ c = constr_expr_map c in
      CDelimiters (str, c)
-<<<<<<< HEAD
     | CArray (ie, cs, c1, c2) ->
       let+ cs = array_map constr_expr_map cs
       and+ c1 = constr_expr_map c1
       and+ c2 = constr_expr_map c2 in
-      CArray (ie, cs, c1, c2)) >>= m.constr_expr
-  and fix_expr_map m r (li, ord, bi, c1, c2) =
-    let+ li = m.cast li
-=======
+      CArray (ie, cs, c1, c2)
   and fix_expr_map bnds m r (li, ord, bi, typ, term) =
     let* li = m.cast li
->>>>>>> 087f8803
     and+ ord = option_map (recursion_order_expr m r) ord
     and+ bi = List.map (local_binder_expr_map m r) bi in
     let bi,bnds' = OList.split bi in
@@ -919,11 +901,9 @@
       and+ c1 = constr_expr_map m r c1
       and+ c2 = option_map (constr_expr_map m r) c2 in
       CLocalDef (li, c1, c2), filter_lnames [li]
-    | CLocalPattern CAst.{loc; v=(ca, c)} ->
-      let* ca,bndrs = cases_pattern_expr_map m r ca
-      and+ c = option_map (constr_expr_map m r) c in
-      let+ cast = m.cast (CAst.make ?loc (ca, c)) in
-      CLocalPattern cast, filter_lnames bndrs
+    | CLocalPattern ca ->
+      let+ ca,bndrs = cases_pattern_expr_map m r ca in
+      CLocalPattern ca, filter_lnames bndrs
   and recursion_order_expr_r m r = function
     | CStructRec li ->
       let+ li = mcast m m.variable li in
@@ -993,23 +973,6 @@
            let+ p = constr_pattern_map p in
            (i, bs, p)) ps in
        PCase (ci, p1, p2, ps)
-<<<<<<< HEAD
-     | PFix (x, (ids, p1s, p2s)) ->
-       let+ p1s = array_map constr_pattern_map p1s
-       and+ p2s = array_map constr_pattern_map p2s in
-       PFix (x, (ids, p1s, p2s))
-     | PCoFix (i, (ids, p1s, p2s)) ->
-       let+ p1s = array_map constr_pattern_map p1s
-       and+ p2s = array_map constr_pattern_map p2s in
-       PCoFix (i, (ids, p1s, p2s))
-     | PInt _ -> return pat
-     | PFloat _ -> return pat
-     | PArray (ps, p1, p2) ->
-       let+ ps = array_map constr_pattern_map ps
-       and+ p1 = constr_pattern_map p1
-       and+ p2 = constr_pattern_map p2 in
-       PArray (ps, p1, p2)) >>= m.constr_pattern
-=======
      | PFix (x, (ids, typs, terms)) ->
        let fids = filter_placeholders @@ Array.to_list ids in
        let+ typs = array_map constr_pattern_map typs
@@ -1022,7 +985,11 @@
        PCoFix (i, (ids, typs, terms))
      | PInt _ as pat -> return pat
      | PFloat _ as pat -> return pat
->>>>>>> 087f8803
+     | PArray (ps, p1, p2) ->
+       let+ ps = array_map constr_pattern_map ps
+       and+ p1 = constr_pattern_map p1
+       and+ p2 = constr_pattern_map p2 in
+       PArray (ps, p1, p2)
 
   and glob_constr_and_expr_map m r ((gc, ce) : g_trm) =
     let+ gc = glob_constr_map m r gc
@@ -1034,15 +1001,9 @@
     and+ cp = constr_pattern_map m cp in
     (ids, c, cp)
 
-<<<<<<< HEAD
-  and tactic_arg_map (m : 'a tactic_mapper) tac =
-    (match tac with
-     | TacGeneric (str, genarg) ->
-=======
   and tactic_arg_map (m : 'a tactic_mapper) tac' =
     m.tactic_arg tac' @@ function
-     | TacGeneric genarg ->
->>>>>>> 087f8803
+    | TacGeneric (str, genarg) ->
        let+ genarg = m.generic_map genarg in
        TacGeneric (str, genarg)
      | ConstrMayEval x ->
@@ -1083,13 +1044,13 @@
      | TacIntroPattern (flg, intros) ->
        let+ intros = List.map (mcast m.u (intro_pattern_expr_map m.u m.trm_map)) intros in
        TacIntroPattern (flg, intros)
-     | TacApply (flg1, flg2, bi, intro) ->
+     | TacApply (flg1, flg2, bi, intros) ->
        let+ bi = List.map (with_bindings_arg_map m.u m.trm_map) bi
-       and+ intro = option_map (fun (l, intro) ->
+       and+ intros = List.map (fun (l, intro) ->
            let+ l = mcast m.u m.u.variable l
            and+ intro = option_map (mcast m.u (intro_pattern_expr_map m.u m.trm_map)) intro in
-           (l, intro)) intro in
-       TacApply (flg1, flg2, bi, intro)
+           (l, intro)) intros in
+       TacApply (flg1, flg2, bi, intros)
      | TacElim (flg, c1, c2) ->
        let+ c1 = with_bindings_arg_map m.u m.trm_map c1
        and+ c2 = option_map (with_bindings_map m.u m.trm_map) c2 in
@@ -1154,16 +1115,8 @@
        and+ qh = quantified_hypothesis_map m.u qh in
        TacInversion (is, qh)
   and tactic_map
-<<<<<<< HEAD
-      (m : 'a tactic_mapper) (tac : 'a gen_tactic_expr) : 'a gen_tactic_expr t =
-    (match tac with
-=======
       (m : 'a tactic_mapper) (tac' : 'a gen_tactic_expr) : 'a gen_tactic_expr t =
     m.tactic tac' @@ function
-     | TacInfo t ->
-       let+ t = m.tactic_map t in
-       TacInfo t
->>>>>>> 087f8803
      | TacAtom a ->
        let+ a = mcast m.u (atomic_tactic_map m) a in
        TacAtom a
