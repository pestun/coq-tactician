--- conflicted
+++ resolved
@@ -543,15 +543,9 @@
       EvalVarRef id
 
   let glob_sort_name_map m = function
-<<<<<<< HEAD
     | GLocalUniv li ->
-      let+ li = m.cast li in
+      let+ li = m.cast @@ return li in
       GLocalUniv li
-=======
-    | GType li ->
-      let+ li = m.cast @@ return li in
-      GType li
->>>>>>> c3578a26
     | x -> return x
 
   let glob_sort_expr_map f = function
@@ -625,11 +619,11 @@
        let+ id = m.variable id in
        GVar id
      | GEvar (e, xs) ->
-       let+ e = m.cast e
+       let+ e = m.cast @@ return e
        (* We do not see existential variables as variables
           Also, we leave the ids of their foreign context alone *)
        and+ xs = List.map (fun (l, c) ->
-           let+ l = m.cast l
+           let+ l = m.cast @@ return l
            and+ c = glob_constr_map c in
            (l, c)) xs in
        GEvar (e, xs)
@@ -864,11 +858,11 @@
     | CPatVar _ as x -> (* Not regarded as a variable*)
       return x
     | CEvar (e, xs) ->
-      let+ e = m.cast e
+      let+ e = m.cast @@ return e
       (* We do not see existential variables as variables
          Also, we leave the ids of their foreign context alone *)
       and+ xs = List.map (fun (l, c) ->
-          let+ l = m.cast l
+          let+ l = m.cast @@ return l
           and+ c = constr_expr_map c in
           (l, c)) xs in
       CEvar (e, xs)
@@ -923,18 +917,9 @@
       and+ c1 = constr_expr_map m r c1
       and+ c2 = option_map (constr_expr_map m r) c2 in
       CLocalDef (li, c1, c2), filter_lnames [li]
-<<<<<<< HEAD
     | CLocalPattern ca ->
       let+ ca,bndrs = cases_pattern_expr_map m r ca in
       CLocalPattern ca, filter_lnames bndrs
-=======
-    | CLocalPattern CAst.{loc; v=(ca, c)} ->
-      let+ CAst.{loc; v=(x, bndrs)} = m.cast (
-        let+ ca,bndrs = cases_pattern_expr_map m r ca
-        and+ c = option_map (constr_expr_map m r) c in
-        CAst.make ?loc ((ca, c), bndrs)) in
-      CLocalPattern (CAst.make ?loc x), filter_lnames bndrs
->>>>>>> c3578a26
   and recursion_order_expr_r m r = function
     | CStructRec li ->
       let+ li = mcast m m.variable li in
